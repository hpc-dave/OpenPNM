--- conflicted
+++ resolved
@@ -21,7 +21,6 @@
         operating-system: [ubuntu-latest]
 
     steps:
-<<<<<<< HEAD
       - uses: actions/checkout@v2
       - name: Set up Python ${{ matrix.python-version }}
         uses: actions/setup-python@v2
@@ -59,7 +58,7 @@
 
       - name: Running tests
         run:
-          pytest --pep8 --cov=./ --cov-report=xml --ignore="openpnm/utils/petsc.py"
+          pytest --pycodestyle --cov=./ --cov-report=xml --ignore="openpnm/utils/petsc.py"
 
       - name: Upload coverage to Codecov
         if: matrix.python-version == 3.7
@@ -68,39 +67,4 @@
           token: ${{ secrets.CODECOV_TOKEN }}
           file: ./coverage.xml
           flags: unittests
-          name: codecov-umbrella
-=======
-    - uses: actions/checkout@v2
-    - name: Set up Python ${{ matrix.python-version }}
-      uses: actions/setup-python@v2
-      with:
-        python-version: ${{ matrix.python-version }}
-
-    - uses: actions/cache@v2
-      with:
-        path: ~/.cache/pip
-        key: ${{ runner.os }}-pip-${{ hashFiles('**/pip_requirements.txt') }}
-        restore-keys: |
-          ${{ runner.os }}-pip-
-
-    - name: Install Dependencies
-      run: |
-        pip install -r requirements/pip_requirements.txt
-        pip install -r requirements/test_requirements.txt
-        pip install -e .
-        pip install porespy # for ipynb tests
-
-    - name: Running tests
-      run:
-        pytest --pycodestyle --cov=./ --cov-report=xml --ignore="openpnm/utils/petsc.py"
-
-    - name: Upload coverage to Codecov
-      if: matrix.python-version == 3.7
-      uses: codecov/codecov-action@v1
-      with:
-        token: ${{ secrets.CODECOV_TOKEN }}
-        file: ./coverage.xml
-        flags: unittests
-        name: codecov-umbrella
-        # yml: ./codecov.yml  # arg deprecated
->>>>>>> d5aca1a3
+          name: codecov-umbrella