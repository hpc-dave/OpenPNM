--- conflicted
+++ resolved
@@ -15,37 +15,6 @@
 
     steps:
       - uses: actions/checkout@v2
-<<<<<<< HEAD
-      - name: Set up Python ${{ matrix.python-version }}
-        uses: actions/setup-python@v2
-        with:
-          python-version: ${{ matrix.python-version }}
-
-      - name: Cache conda
-        uses: actions/cache@v2
-        env:
-          CACHE_NUMBER: 0  # increase value -> force reset cache
-        with:
-          path: ~/conda_pkgs_dir
-          key: ${{ runner.os }}-conda-${{ env.CACHE_NUMBER }}-${{ hashFiles('**/conda_requirements.txt') }}
-
-      - name: Set up conda/mamba
-        uses: conda-incubator/setup-miniconda@v2
-        with:
-          mamba-version: "*"
-          allow-softlinks: true
-          use-only-tar-bz2: true
-          show-channel-urls: false
-          auto-activate-base: true
-          channel-priority: flexible
-          channels: conda-forge,defaults
-          condarc-file: requirements/.condarc
-          python-version: 3.8
-
-      - name: Install dependencies (conda)
-        run: |
-          mamba install --file requirements/doc_requirements.txt
-=======
 
       # Install dependencies
       - name: Set up Python 3.8
@@ -57,7 +26,6 @@
         run: |
           pip install -r requirements/pip_requirements.txt
           pip install sphinx sphinx_rtd_theme
->>>>>>> 3679edb5
       # Build the documentation
       - name: Build the documentation
         run: |
