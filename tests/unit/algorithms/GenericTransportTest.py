import openpnm as op
import scipy as sp
import pytest


class GenericTransportTest:

    def setup_class(self):
        self.net = op.network.Cubic(shape=[9, 9, 9])
        self.geo = op.geometry.StickAndBall(network=self.net,
                                            pores=self.net.Ps,
                                            throats=self.net.Ts)
        self.phase = op.phases.Air(network=self.net)
        self.phase['pore.mole_fraction'] = 0
        self.phys = op.physics.GenericPhysics(network=self.net,
                                              phase=self.phase,
                                              geometry=self.geo)
        self.phys['throat.diffusive_conductance'] = 1.0

    def test_results(self):
        alg = op.algorithms.GenericTransport(network=self.net,
                                             phase=self.phase)
        with pytest.raises(Exception):
            alg.results()

    def test_remove_boundary_conditions(self):
        alg = op.algorithms.GenericTransport(network=self.net,
                                             phase=self.phase)
        alg.set_value_BC(pores=self.net.pores('top'), values=1)
        alg.set_value_BC(pores=self.net.pores('bottom'), values=0)
        assert sp.sum(sp.isfinite(alg['pore.bc_value'])) > 0
        alg.remove_BC(pores=self.net.pores('top'))
        assert sp.sum(sp.isfinite(alg['pore.bc_value'])) > 0
        alg.remove_BC(pores=self.net.pores('bottom'))
        assert sp.sum(sp.isfinite(alg['pore.bc_value'])) == 0

    def test_generic_transport(self):
        alg = op.algorithms.GenericTransport(network=self.net,
                                             phase=self.phase)
        alg.settings['conductance'] = 'throat.diffusive_conductance'
        alg.settings['quantity'] = 'pore.mole_fraction'
        alg.set_value_BC(pores=self.net.pores('top'), values=1)
        alg.set_value_BC(pores=self.net.pores('bottom'), values=0)
        alg.run()

    def test_two_value_conditions(self):
        alg = op.algorithms.GenericTransport(network=self.net,
                                             phase=self.phase)
        alg.settings['conductance'] = 'throat.diffusive_conductance'
        alg.settings['quantity'] = 'pore.mole_fraction'
        alg.set_value_BC(pores=self.net.pores('top'), values=1)
        alg.set_value_BC(pores=self.net.pores('bottom'), values=0)
        alg.run()
        x = [0.0, 0.125, 0.25, 0.375, 0.5, 0.625, 0.75, 0.875, 1.0]
        y = sp.unique(sp.around(alg['pore.mole_fraction'], decimals=3))
        assert sp.all(x == y)

    def test_two_value_conditions_cg(self):
        alg = op.algorithms.GenericTransport(network=self.net,
                                             phase=self.phase)
        alg.settings['conductance'] = 'throat.diffusive_conductance'
        alg.settings['quantity'] = 'pore.mole_fraction'
        alg.set_value_BC(pores=self.net.pores('top'), values=1)
        alg.set_value_BC(pores=self.net.pores('bottom'), values=0)
        alg.settings['solver'] = 'cg'
        alg.run()
        x = [0.0, 0.125, 0.25, 0.375, 0.5, 0.625, 0.75, 0.875, 1.0]
        y = sp.unique(sp.around(alg['pore.mole_fraction'], decimals=3))
        assert sp.all(x == y)

    def test_one_value_one_rate(self):
        alg = op.algorithms.GenericTransport(network=self.net,
                                             phase=self.phase)
        alg.settings['conductance'] = 'throat.diffusive_conductance'
        alg.settings['quantity'] = 'pore.mole_fraction'
        alg.set_rate_BC(pores=self.net.pores('bottom'), values=1)
        alg.set_value_BC(pores=self.net.pores('top'), values=0)
        alg.run()
        x = [0., 1., 2., 3., 4., 5., 6., 7., 8.]
        y = sp.unique(sp.around(alg['pore.mole_fraction'], decimals=3))
        assert sp.all(x == y)

    def test_set_iterative_props(self):
        alg = op.algorithms.GenericTransport(network=self.net,
                                              phase=self.phase)
        assert len(alg.settings["iterative_props"]) == 0
        alg.set_iterative_props(propnames="pore.pressure")
        assert "pore.pressure" in alg.settings["iterative_props"]
        # Ensure each prop is only added once
        alg.set_iterative_props(propnames="pore.pressure")
        assert len(alg.settings["iterative_props"]) == 1
        alg.set_iterative_props(propnames=["pore.temperature", "pore.pressure"])
        assert len(alg.settings["iterative_props"]) == 2
        assert "pore.pressure" in alg.settings["iterative_props"]
        assert "pore.temperature" in alg.settings["iterative_props"]

    def test_cache_A(self):
        alg = op.algorithms.GenericTransport(network=self.net,
                                             phase=self.phase)
        alg.settings['conductance'] = 'throat.diffusive_conductance'
        alg.settings['quantity'] = 'pore.mole_fraction'
        alg.set_rate_BC(pores=self.net.pores('bottom'), values=1)
        alg.set_value_BC(pores=self.net.pores('top'), values=0)
        alg.settings["cache_A"] = True
        alg._build_A()
        x = alg._A.mean()
        self.phys["throat.diffusive_conductance"][1] = 50.0
        alg._build_A()
        y = alg._A.mean()
        # When cache_A is True, A is not recomputed, hence x == y
        assert x == y
        alg.settings["cache_A"] = False
        alg._build_A()
        y = alg._A.mean()
        # When cache_A is False, A must be recomputed, hence x!= y
        assert x != y
        # Revert back changes to objects
        self.setup_class()

<<<<<<< HEAD
    def test_rate_single(self):
        alg = op.algorithms.ReactiveTransport(network=self.net,
                                              phase=self.phase)
        alg.settings['conductance'] = 'throat.diffusive_conductance'
        alg.settings['quantity'] = 'pore.mole_fraction'
        alg.set_rate_BC(pores=self.net.pores("left"), values=1.235)
        alg.set_value_BC(pores=self.net.pores("right"), values=0.0)
        alg.run()
        rate = alg.rate(pores=self.net.pores("right"))[0]
        assert sp.isclose(rate, -1.235*self.net.pores("right").size)
        # Net rate must always be zero at steady state conditions
        assert sp.isclose(alg.rate(pores=self.net.Ps), 0.0)

    def test_rate_multiple(self):
=======
    def test_reset(self):
>>>>>>> 168a7813
        alg = op.algorithms.GenericTransport(network=self.net,
                                             phase=self.phase)
        alg.settings['conductance'] = 'throat.diffusive_conductance'
        alg.settings['quantity'] = 'pore.mole_fraction'
<<<<<<< HEAD
        alg.set_rate_BC(pores=[0, 1, 2, 3], values=1.235)
        # Note that pore = 0 is assigned two rate values (rate = sum(rates))
        alg.set_rate_BC(pores=[5, 6, 19, 35, 0], values=3.455)
        alg.set_value_BC(pores=[50, 51, 52, 53], values=0.0)
        alg.run()
        rate = alg.rate(pores=[50, 51, 52, 53])[0]
        assert sp.isclose(rate, -(1.235*4 + 3.455*5))   # 4, 5 are number of pores
        # Net rate must always be zero at steady state conditions
        assert sp.isclose(alg.rate(pores=self.net.Ps), 0.0)

    def test_rate_Nt_by_2_conductance(self):
        net = op.network.Cubic(shape=[1, 6, 1])
        geom = op.geometry.StickAndBall(network=net)
        air = op.phases.Air(network=net)
        water = op.phases.Water(network=net)
        m = op.phases.MultiPhase(phases=[air, water], project=net.project)
        m.set_occupancy(phase=air, pores=[0, 1, 2])
        m.set_occupancy(phase=water, pores=[3, 4, 5])
        const = op.models.misc.constant
        K_water_air = 0.5
        m.set_binary_partition_coef(propname="throat.partition_coef",
                                    phases=[water, air],
                                    model=const, value=K_water_air)
        m._set_automatic_throat_occupancy()
        _ = op.physics.Standard(network=net, phase=m, geometry=geom)
        alg = op.algorithms.GenericTransport(network=net, phase=m)
        alg.settings['conductance'] = 'throat.diffusive_conductance'
        alg.settings['quantity'] = 'pore.mole_fraction'
        alg.set_rate_BC(pores=0, values=1.235)
        alg.set_value_BC(pores=5, values=0.0)
        alg.run()
        rate = alg.rate(pores=5)[0]
        assert sp.isclose(rate, -1.235)
        # Rate at air-water interface throat (#2) must match imposed rate
        rate = alg.rate(throats=2)[0]
        assert sp.isclose(rate, 1.235)
        # Rate at interface pores (#2 @ air-side, #3 @ water-side) must be 0
        rate_air_side = alg.rate(pores=2)[0]
        rate_water_side = alg.rate(pores=3)[0]
        assert sp.isclose(rate_air_side, 0.0)
        assert sp.isclose(rate_water_side, 0.0)
        # Net rate must always be zero at steady state conditions
        assert sp.isclose(alg.rate(pores=net.Ps), 0.0)
=======
        alg.set_rate_BC(pores=self.net.pores('bottom'), values=1)
        alg.set_value_BC(pores=self.net.pores('top'), values=0)
        alg.run()
        assert ~sp.all(sp.isnan(alg['pore.bc_value']))
        assert ~sp.all(sp.isnan(alg['pore.bc_rate']))
        assert 'pore.mole_fraction' in alg.keys()
        alg.reset(bcs=True, results=False)
        assert sp.all(sp.isnan(alg['pore.bc_value']))
        assert sp.all(sp.isnan(alg['pore.bc_rate']))
        assert 'pore.mole_fraction' in alg.keys()
        alg.reset(bcs=True, results=True)
        assert 'pore.mole_fraction' not in alg.keys()
        alg.set_rate_BC(pores=self.net.pores('bottom'), values=1)
        alg.set_value_BC(pores=self.net.pores('top'), values=0)
        alg.run()
>>>>>>> 168a7813

    def teardown_class(self):
        ws = op.Workspace()
        ws.clear()


if __name__ == '__main__':

    t = GenericTransportTest()
    t.setup_class()
    for item in t.__dir__():
        if item.startswith('test'):
            print('running test: '+item)
            t.__getattribute__(item)()
    self = t<|MERGE_RESOLUTION|>--- conflicted
+++ resolved
@@ -117,7 +117,6 @@
         # Revert back changes to objects
         self.setup_class()
 
-<<<<<<< HEAD
     def test_rate_single(self):
         alg = op.algorithms.ReactiveTransport(network=self.net,
                                               phase=self.phase)
@@ -132,14 +131,10 @@
         assert sp.isclose(alg.rate(pores=self.net.Ps), 0.0)
 
     def test_rate_multiple(self):
-=======
-    def test_reset(self):
->>>>>>> 168a7813
-        alg = op.algorithms.GenericTransport(network=self.net,
-                                             phase=self.phase)
-        alg.settings['conductance'] = 'throat.diffusive_conductance'
-        alg.settings['quantity'] = 'pore.mole_fraction'
-<<<<<<< HEAD
+        alg = op.algorithms.GenericTransport(network=self.net,
+                                             phase=self.phase)
+        alg.settings['conductance'] = 'throat.diffusive_conductance'
+        alg.settings['quantity'] = 'pore.mole_fraction'
         alg.set_rate_BC(pores=[0, 1, 2, 3], values=1.235)
         # Note that pore = 0 is assigned two rate values (rate = sum(rates))
         alg.set_rate_BC(pores=[5, 6, 19, 35, 0], values=3.455)
@@ -183,7 +178,12 @@
         assert sp.isclose(rate_water_side, 0.0)
         # Net rate must always be zero at steady state conditions
         assert sp.isclose(alg.rate(pores=net.Ps), 0.0)
-=======
+
+    def test_reset(self):
+        alg = op.algorithms.GenericTransport(network=self.net,
+                                             phase=self.phase)
+        alg.settings['conductance'] = 'throat.diffusive_conductance'
+        alg.settings['quantity'] = 'pore.mole_fraction'
         alg.set_rate_BC(pores=self.net.pores('bottom'), values=1)
         alg.set_value_BC(pores=self.net.pores('top'), values=0)
         alg.run()
@@ -199,7 +199,6 @@
         alg.set_rate_BC(pores=self.net.pores('bottom'), values=1)
         alg.set_value_BC(pores=self.net.pores('top'), values=0)
         alg.run()
->>>>>>> 168a7813
 
     def teardown_class(self):
         ws = op.Workspace()
