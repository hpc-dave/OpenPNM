--- conflicted
+++ resolved
@@ -175,15 +175,9 @@
     def test_rate_Nt_by_2_conductance(self):
         net = op.network.Cubic(shape=[1, 6, 1])
         geom = op.geometry.SpheresAndCylinders(network=net, pores=net.Ps, throats=net.Ts)
-<<<<<<< HEAD
         air = op.phase.Air(network=net)
         water = op.phase.Water(network=net)
-        m = op.phase.MultiPhase(phases=[air, water], project=net.project)
-=======
-        air = op.phases.Air(network=net)
-        water = op.phases.Water(network=net)
-        m = op.phases.MultiPhase(network=net, phases=[air, water])
->>>>>>> 0a5c0c79
+        m = op.phase.MultiPhase(network=net, phases=[air, water])
         m.set_occupancy(phase=air, pores=[0, 1, 2])
         m.set_occupancy(phase=water, pores=[3, 4, 5])
         const = op.models.misc.constant
