--- conflicted
+++ resolved
@@ -90,13 +90,8 @@
         self.p = op.algorithms.TransientIonicConduction(network=self.net,
                                                         phase=self.sw,
                                                         settings=setts1)
-<<<<<<< HEAD
-        self.p.set_value_BC(pores=self.net.pores('back'), values=0.02)
-        self.p.set_value_BC(pores=self.net.pores('front'), values=0.01)
-=======
         self.p.set_value_BC(pores=self.net.pores('front'), values=0.02)
         self.p.set_value_BC(pores=self.net.pores('back'), values=0.01)
->>>>>>> f3ce2681
         self.p.settings['charge_conservation'] = 'laplace'
 
         self.eA = op.algorithms.TransientNernstPlanck(network=self.net,
