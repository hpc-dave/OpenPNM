import openpnm as op
import numpy as np
import pytest
from numpy.testing import assert_approx_equal
from openpnm import topotools


class TopotoolsTest:

    def setup_class(self):
        self.ws = op.Workspace()

    def teardown_class(self):
        self.ws.clear()

    def test_reduce_coordination(self):
        net = op.network.Cubic(shape=[10, 10, 10], connectivity=26)
        a = np.mean(net.num_neighbors(pores=net.Ps, flatten=False))
        b = 20.952
        assert a == b
        topotools.reduce_coordination(network=net, z=6)
        a = np.mean(net.num_neighbors(pores=net.Ps, flatten=False))
        b = 6.0
        assert_approx_equal(a, b)
        h = net.check_network_health()
        assert h.health

    def test_label_faces(self):
        net = op.network.Cubic(shape=[3, 3, 3], connectivity=6)
        net.clear(mode='labels')
        assert net.labels() == ['pore.all', 'throat.all']
        topotools.label_faces(network=net)
        assert net.num_pores('surface') == 26
        assert net.num_pores('left') == 9
        assert net.num_pores('right') == 9
        assert net.num_pores('front') == 9
        assert net.num_pores('back') == 9
        assert net.num_pores('top') == 9
        assert net.num_pores('bottom') == 9

    def test_find_surface_pores(self):
        from skimage.morphology import ball
        net = op.network.CubicTemplate(template=ball(3), spacing=1)
        net.clear(mode='labels')
        assert net.labels() == ['pore.all', 'throat.all']
        topotools.find_surface_pores(network=net)
        assert net.num_pores('surface') == 42

    def test_find_pore_to_pore_distance(self):
        net = op.network.Cubic(shape=[3, 3, 3], connectivity=6)
        dm = topotools.find_pore_to_pore_distance(network=net,
                                                  pores1=net.pores('left'),
                                                  pores2=net.pores('right'))
        a = np.unique(dm)
        b = np.array([2., 2.23606798, 2.44948974, 2.82842712, 3., 3.46410162])
        assert np.allclose(a, b)

    def test_template_sphere_shell(self):
        im = topotools.template_sphere_shell(outer_radius=4, inner_radius=2)
        net = op.network.CubicTemplate(template=im, spacing=1)
        assert net.Np == 218
        assert net.Nt == 480
        im = topotools.template_sphere_shell(outer_radius=4)
        net = op.network.CubicTemplate(template=im, spacing=1)
        assert net.Np == 251
        assert net.Nt == 618

    def test_template_cylinder_annulus(self):
        im = topotools.template_cylinder_annulus(height=10, outer_radius=4,
                                                 inner_radius=2)
        net = op.network.CubicTemplate(template=im, spacing=1)
        assert net.Np == 320
        assert net.Nt == 688
        im = topotools.template_cylinder_annulus(height=10, outer_radius=4)
        net = op.network.CubicTemplate(template=im, spacing=1)
        assert net.Np == 450
        assert net.Nt == 1165
        im = topotools.template_cylinder_annulus(height=1, outer_radius=4)
        net = op.network.CubicTemplate(template=im, spacing=1)
        assert net.Np == 45
        assert net.Nt == 76

    def test_add_boundary_pores(self):
        net = op.network.Cubic(shape=[5, 5, 5])
        topotools.add_boundary_pores(network=net, pores=net.pores('left'),
                                     offset=[0, 1, 0])
        assert net.Np == 150

    def test_clone_pores_mode_parents(self):
        net = op.network.Cubic(shape=[5, 5, 5])
        topotools.clone_pores(network=net, pores=net.pores('left'))
        assert net.Np == 150
        assert net.Nt == 325

    def test_clone_pores_mode_sibings(self):
        net = op.network.Cubic(shape=[5, 5, 5])
        topotools.clone_pores(network=net, pores=net.pores('left'),
                              mode='siblings')
        assert net.Np == 150
        assert net.Nt == 340

    def test_clone_pores_mode_isolated(self):
        net = op.network.Cubic(shape=[5, 5, 5])
        topotools.clone_pores(network=net, pores=net.pores('left'),
                              mode='isolated')
        assert net.Np == 150
        assert net.Nt == 300

<<<<<<< HEAD
    def test_ispercolating(self):
        net = op.network.Cubic(shape=[10, 10, 10], connectivity=26)
        tmask = net['throat.all']
        Pin = net.pores('left')
        Pout = net.pores('right')
        am = net.create_adjacency_matrix(weights=tmask, fmt='coo')
        val = topotools.ispercolating(am=am, mode='bond',
                                      inlets=Pin, outlets=Pout)
        assert val
        val = topotools.ispercolating(am=am, mode='site',
                                      inlets=Pin, outlets=Pout)
        assert val
=======
    def test_merge_networks(self):
        net1 = op.network.Cubic(shape=[3, 3, 3])
        net2 = op.network.Cubic(shape=[3, 3, 3])
        net1['pore.test1'] = True
        net1['pore.test2'] = 10
        net2['pore.test3'] = True
        net2['pore.test4'] = 10.0
        topotools.merge_networks(net1, net2)
        assert np.sum(net1['pore.test1']) == 27
        assert np.sum(net1['pore.test3']) == 27
        assert np.sum(net1['pore.test2'][:27]) == 270
        assert np.sum(net1['pore.test4'][27:]) == 270
        assert 'pore.test1' not in net2
        assert 'pore.test2' not in net2

>>>>>>> caa0b1dd

if __name__ == '__main__':

    t = TopotoolsTest()
    self = t
    t.setup_class()
    for item in t.__dir__():
        if item.startswith('test'):
            print('running test: '+item)
            t.__getattribute__(item)()<|MERGE_RESOLUTION|>--- conflicted
+++ resolved
@@ -106,20 +106,6 @@
         assert net.Np == 150
         assert net.Nt == 300
 
-<<<<<<< HEAD
-    def test_ispercolating(self):
-        net = op.network.Cubic(shape=[10, 10, 10], connectivity=26)
-        tmask = net['throat.all']
-        Pin = net.pores('left')
-        Pout = net.pores('right')
-        am = net.create_adjacency_matrix(weights=tmask, fmt='coo')
-        val = topotools.ispercolating(am=am, mode='bond',
-                                      inlets=Pin, outlets=Pout)
-        assert val
-        val = topotools.ispercolating(am=am, mode='site',
-                                      inlets=Pin, outlets=Pout)
-        assert val
-=======
     def test_merge_networks(self):
         net1 = op.network.Cubic(shape=[3, 3, 3])
         net2 = op.network.Cubic(shape=[3, 3, 3])
@@ -134,8 +120,19 @@
         assert np.sum(net1['pore.test4'][27:]) == 270
         assert 'pore.test1' not in net2
         assert 'pore.test2' not in net2
+    def test_ispercolating(self):
+        net = op.network.Cubic(shape=[10, 10, 10], connectivity=26)
+        tmask = net['throat.all']
+        Pin = net.pores('left')
+        Pout = net.pores('right')
+        am = net.create_adjacency_matrix(weights=tmask, fmt='coo')
+        val = topotools.ispercolating(am=am, mode='bond',
+                                      inlets=Pin, outlets=Pout)
+        assert val
+        val = topotools.ispercolating(am=am, mode='site',
+                                      inlets=Pin, outlets=Pout)
+        assert val
 
->>>>>>> caa0b1dd
 
 if __name__ == '__main__':
 
