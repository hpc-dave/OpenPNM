import os as _os
import itertools as _itertools
from xml.etree import ElementTree as _ET
import scipy as _sp
import numpy as _np
import pandas as _pd
import yaml as _yaml
import OpenPNM
from OpenPNM.Utilities import misc as _misc
from OpenPNM.Base import logging
logger = logging.getLogger(__name__)
mgr = OpenPNM.Base.Workspace()


class VTK():
    r"""
    Class for writing a Vtp file to be read by ParaView

    """

    _TEMPLATE = '''
    <?xml version="1.0" ?>
    <VTKFile byte_order="LittleEndian" type="PolyData" version="0.1">
        <PolyData>
            <Piece NumberOfLines="0" NumberOfPoints="0">
                <Points>
                </Points>
                <Lines>
                </Lines>
                <PointData>
                </PointData>
                <CellData>
                </CellData>
            </Piece>
        </PolyData>
    </VTKFile>
    '''.strip()

    @staticmethod
    def save(network, filename='', phases=[], legacy=True):
        r"""
        Save network and phase data to a single vtp file for visualizing in
        Paraview

        Parameters
        ----------
        network : OpenPNM Network Object
            The Network containing the data to be written

        filename : string, optional
            Filename to write data.  If no name is given the file is named
            after ther network

        phases : list, optional
            A list contain OpenPNM Phase object(s) containing data to be
            written

        legacy : boolean
            If True (default) the property names will be of the format
            \'pore.Cubic_asd43_diameter'\, while if False they will be
            \'pore.diameter|Cubic_asd43\'.  The latter style is consistent
            with all of the other IO methods, while the former is compatible
            with existing code, such as Paraview State files.   Eventually,
            this option will be derprecated and removed.

        """

        if filename == '':
            filename = network.name
        if ~filename.endswith('.vtp'):
            filename = filename+'.vtp'

        root = _ET.fromstring(VTK._TEMPLATE)
        objs = []
        if type(phases) != list:
            phases = [phases]
        for phase in phases:
            objs.append(phase)
        objs.append(network)
        if legacy:
            am = _misc.amalgamate_data(objs=objs)
        else:
            am = {i: network[i] for i in
                  network.props(mode=['all', 'deep']) + network.labels()}
            for phase in phases:
                dict_ = {i+'|'+phase.name: phase[i] for i in
                         phase.props(mode=['all', 'deep']) + phase.labels()}
                am.update(dict_)
        key_list = list(sorted(am.keys()))
        points = network['pore.coords']
        pairs = network['throat.conns']

        num_points = _sp.shape(points)[0]
        num_throats = _sp.shape(pairs)[0]

        piece_node = root.find('PolyData').find('Piece')
        piece_node.set("NumberOfPoints", str(num_points))
        piece_node.set("NumberOfLines", str(num_throats))

        points_node = piece_node.find('Points')
        coords = VTK._array_to_element("coords", points.T.ravel('F'), n=3)
        points_node.append(coords)

        lines_node = piece_node.find('Lines')
        connectivity = VTK._array_to_element("connectivity", pairs)
        lines_node.append(connectivity)
        offsets = VTK._array_to_element("offsets", 2*_np.arange(len(pairs))+2)
        lines_node.append(offsets)

        point_data_node = piece_node.find('PointData')
        for key in key_list:
            array = am[key]
            if array.dtype == _np.bool:
                array = array.astype(int)
            if array.size != num_points:
                continue
            element = VTK._array_to_element(key, array)
            point_data_node.append(element)

        cell_data_node = piece_node.find('CellData')
        for key in key_list:
            array = am[key]
            if array.dtype == _np.bool:
                array = array.astype(int)
            if array.size != num_throats:
                continue
            element = VTK._array_to_element(key, array)
            cell_data_node.append(element)

        tree = _ET.ElementTree(root)
        tree.write(filename)

        # Make pretty
        with open(filename, 'r+') as f:
            string = f.read()
            string = string.replace('</DataArray>', '</DataArray>\n\t\t\t')
            f.seek(0)
            # consider adding header: '<?xml version="1.0"?>\n'+
            f.write(string)

    @staticmethod
    def load(filename, network=None):
        r"""
        Read in pore and throat data from a saved VTK file.

        Parameters
        ----------
        filename : string (optional)
            The name of the file containing the data to import.  The formatting
            of this file is outlined below.

        network : OpenPNM Network Object
            The Network object onto which the data should be loaded.  If no
            Network is supplied than one will be created and returned.

        Returns
        -------
        If no Network object is supplied then one will be created and returned.
        """
        net = {}

        filename = filename.rsplit('.', maxsplit=1)[0]
        tree = _ET.parse(filename+'.vtp')
        piece_node = tree.find('PolyData').find('Piece')

        # Extract connectivity
        conn_element = piece_node.find('Lines').find('DataArray')
        array = VTK._element_to_array(conn_element, 2)
        net.update({'throat.conns': array})
        # Extract coordinates
        coord_element = piece_node.find('Points').find('DataArray')
        array = VTK._element_to_array(coord_element, 3)
        net.update({'pore.coords': array})

        # Extract pore data
        for item in piece_node.find('PointData').iter('DataArray'):
            key = item.get('Name')
            element = key.split('.')[0]
            array = VTK._element_to_array(item)
            propname = key.split('.')[1]
            net.update({element+'.'+propname: array})
        # Extract throat data
        for item in piece_node.find('CellData').iter('DataArray'):
            key = item.get('Name')
            element = key.split('.')[0]
            array = VTK._element_to_array(item)
            propname = key.split('.')[1]
            net.update({element+'.'+propname: array})

        if network is None:
            network = OpenPNM.Network.GenericNetwork()
        network = _update_network(network=network, net=net)
        return network

    @staticmethod
    def _array_to_element(name, array, n=1):
        dtype_map = {
            'int8': 'Int8',
            'int16': 'Int16',
            'int32': 'Int32',
            'int64': 'Int64',
            'uint8': 'UInt8',
            'uint16': 'UInt16',
            'uint32': 'UInt32',
            'uint64': 'UInt64',
            'float32': 'Float32',
            'float64': 'Float64',
            'str': 'String',
        }
        element = _ET.Element('DataArray')
        element.set("Name", name)
        element.set("NumberOfComponents", str(n))
        element.set("type", dtype_map[str(array.dtype)])
        element.text = '\t'.join(map(str, array.ravel()))
        return element

    @staticmethod
    def _element_to_array(element, n=1):
        string = element.text
        dtype = element.get("type")
        array = _np.fromstring(string, sep='\t')
        array = array.astype(dtype)
        if n is not 1:
            array = array.reshape(array.size//n, n)
        return array


class Statoil():
    r"""
    This class is for loading data stored in the 'Statoil' file format.  More
    specifically, this file format is used by the network extraction code of
    Blunt's group at Imperial College London, so this class can be used to load
    and work with those network.  Numerous datasets are available for download
    from the group's `website <http://tinyurl.com/zurko4q>`_.

    The so-called 'Statoil' format consists of 4 different files in a single
    folder.  The data is stored in columns with each corresponding to a
    specific property.  Headers are not provided in the files, so one must
    refer to various theses and documents to interpret their meaning.
    """
    @staticmethod
    def load(path, prefix, network=None):
        r"""
        Load data from the \'dat\' files located in specified folder.

        Parameters
        ----------
        path : string
            The full path to the folder containing the set of \'dat\' files.

        prefix : string
            The file name prefix on each file. The data files are stored
            as \<prefix\>_node1.dat.

        network : OpenPNM Network Object
            If given then the data will be loaded on it and returned.  If not
            given, a Network will be created and return.

        """
        net = {}

        # ---------------------------------------------------------------------
        # Parse the link1 file
        for item in ['link1']:
            filename = _os.path.join(path, prefix+'_'+item+'.dat')
            with _read_file(filename=filename, ext='dat') as f:
                link1 = _pd.read_table(filepath_or_buffer=f,
                                       header=None,
                                       skiprows=1,
                                       sep=' ',
                                       skipinitialspace=True,
                                       index_col=0)
        link1.columns = ['throat.pore1', 'throat.pore2', 'throat.radius',
                         'throat.shape_factor', 'throat.total_length']
        # Add link1 props to net
        net['throat.conns'] = _sp.vstack((link1['throat.pore1']-1,
                                          link1['throat.pore2']-1)).T
        net['throat.conns'] = _sp.sort(net['throat.conns'], axis=1)
        net['throat.radius'] = _sp.array(link1['throat.radius'])
        net['throat.shape_factor'] = _sp.array(link1['throat.shape_factor'])
        net['throat.total_length'] = _sp.array(link1['throat.total_length'])
        # ---------------------------------------------------------------------
        # Parse the link2 file
        for item in ['link2']:
            filename = _os.path.join(path, prefix+'_'+item+'.dat')
            with _read_file(filename=filename, ext='dat') as f:
                link2 = _pd.read_table(filepath_or_buffer=f,
                                       header=None,
                                       sep=' ',
                                       skipinitialspace=True,
                                       index_col=0)
        link2.columns = ['throat.pore1', 'throat.pore2',
                         'throat.pore1_length', 'throat.pore2_length',
                         'throat.length', 'throat.volume',
                         'throat.clay_volume']
        # Add link2 props to net
        net['throat.length'] = _sp.array(link2['throat.length'])
        net['throat.volume'] = _sp.array(link2['throat.volume'])
        net['throat.clay_volume'] = _sp.array(link2['throat.clay_volume'])
        # ---------------------------------------------------------------------
        # Parse the node1 file
        for item in ['node1']:
            filename = _os.path.join(path, prefix+'_'+item+'.dat')
            with _read_file(filename=filename, ext='dat') as f:
                row_0 = f.readline().split(' ')
                while '' in row_0:
                    row_0.remove('')
                num_lines = int(row_0[0])
                array = _sp.ndarray([num_lines, 6])
                for i in range(num_lines):
                    row = f.readline().split(' ')
                    while '' in row:
                        row.remove('')
                    try:
                        row.remove('\n')
                    except:
                        pass
                    array[i, :] = row[0:6]
        node1 = _pd.DataFrame(array[:, [1, 2, 3, 4]])
        node1.columns = ['pore.x_coord', 'pore.y_coord', 'pore.z_coord',
                         'pore.coordination_number']
        # Add node1 props to net
        net['pore.coords'] = _sp.vstack((node1['pore.x_coord'],
                                         node1['pore.y_coord'],
                                         node1['pore.z_coord'])).T
        # ---------------------------------------------------------------------
        # Parse the node1 file
        for item in ['node2']:
            filename = _os.path.join(path, prefix+'_'+item+'.dat')
            with _read_file(filename=filename, ext='dat') as f:
                node2 = _pd.read_table(filepath_or_buffer=f,
                                       header=None,
                                       sep=' ',
                                       skipinitialspace=True,
                                       index_col=0)
        node2.columns = ['pore.volume', 'pore.radius', 'pore.shape_factor',
                         'pore.clay_volume']
        # Add node2 props to net
        net['pore.volume'] = _sp.array(node2['pore.volume'])
        net['pore.radius'] = _sp.array(node2['pore.radius'])
        net['pore.shape_factor'] = _sp.array(node2['pore.shape_factor'])
        net['pore.clay_volume'] = _sp.array(node2['pore.clay_volume'])

        if network is None:
            network = OpenPNM.Network.GenericNetwork()
        network = _update_network(network=network, net=net)

        # Use OpenPNM Tools to clean up network
        # Trim throats connected to 'inlet' or 'outlet' reservoirs
        trim1 = _sp.where(_sp.any(net['throat.conns'] == -1, axis=1))[0]
        # Apply 'outlet' label to these pores
        outlets = network['throat.conns'][trim1, 1]
        network['pore.outlets'] = False
        network['pore.outlets'][outlets] = True
        trim2 = _sp.where(_sp.any(net['throat.conns'] == -2, axis=1))[0]
        # Apply 'inlet' label to these pores
        inlets = network['throat.conns'][trim2, 1]
        network['pore.inlets'] = False
        network['pore.inlets'][inlets] = True
        # Now trim the throats
        trim = _sp.hstack([trim1, trim2])
        network.trim(throats=trim)

        return network


class MAT():
    r"""
    Class for reading and writing OpenPNM data to a Matlab 'mat' file

    Notes
    -----
    The 'mat' file must contain data formatted as follows:

    1. The file can contain either or both pore and throat data.

    2. The property names should be in the format of ``pore_volume`` or
    ``throat_surface_area`. In OpenPNM the first \'_\' will be replaced by
    a \'.\' to give \'pore.volume\' or \'throat.surface_area\'.

    3. Boolean data represented as 1's and 0's will be converted to the
    Python boolean True and False.  These will become \'labels\' in
    OpenPNM.
    """

    @staticmethod
    def save(network, filename='', phases=[]):
        r"""
        Write Network to a Mat file for exporting to Matlab.

        Parameters
        ----------
        network : OpenPNM Network Object

        filename : string
            Desired file name, defaults to network name if not given

        phases : list of phase objects ([])
            Phases that have properties we want to write to file

        """
        if filename == '':
            filename = network.name
        filename = filename.replace('.mat', '') + '.mat'
        if type(phases) is not list:  # Ensure it's a list
            phases = [phases]

        keys = network.props(mode=['all', 'deep']) + network.labels()
        pnMatlab = {i.replace('.', '_'): network[i] for i in keys}

        for phase in phases:
            keys = phase.props(mode=['all', 'deep']) + phase.labels()
            temp = {i.replace('.', '_')+'|'+phase.name: phase[i]
                    for i in keys}
            pnMatlab.update(temp)

        _sp.io.savemat(file_name=filename, mdict=pnMatlab)

    @staticmethod
    def load(filename, network=None):
        r"""
        Loads data onto the given network from an appropriately formatted
        'mat' file (i.e. MatLAB output).

        Parameters
        ----------
        filename : string (optional)
            The name of the file containing the data to import.  The formatting
            of this file is outlined below.

        network : OpenPNM Network Object
            The Network object onto which the data should be loaded.  If no
            Network is supplied than one will be created and returned.

        Returns
        -------
        If no Network object is supplied then one will be created and returned.

        """
        net = {}

        import scipy.io as _spio
        data = _spio.loadmat(filename)
        # Deal with pore coords and throat conns specially
        if 'throat_conns' in data.keys():
            net.update({'throat.conns': _sp.vstack(data['throat_conns'])})
            Nt = _sp.shape(net['throat.conns'])[0]
            net.update({'throat.all': _sp.ones((Nt,), dtype=bool)})
            del data['throat_conns']
        else:
            logger.warning('\'throat_conns\' not found')
        if 'pore_coords' in data.keys():
            net.update({'pore.coords': _sp.vstack(data['pore_coords'])})
            Np = _sp.shape(net['pore.coords'])[0]
            net.update({'pore.all': _sp.ones((Np,), dtype=bool)})
            del data['pore_coords']
        else:
            logger.warning('\'pore_coords\' not found')

        # Now parse through all the other items
        items = [i for i in data.keys() if '__' not in i]
        for item in items:
            element = item.split('_')[0]
            prop = item.split('_', maxsplit=1)[1]
            net[element+'.'+prop] = _sp.squeeze(data[item].T)

        if network is None:
            network = OpenPNM.Network.GenericNetwork()
        network = _update_network(network=network, net=net)
        return network


class Pandas():

    @staticmethod
    def get_data_frames(network, phases=[]):
        r"""
        Convert the Network (and optionally Phase) data to Pandas DataFrames.

        Parameters
        ----------
        network : OpenPNM Network Object
            The Network containing the data to be stored

        phases : list of OpenPNM Phase Objects
            The data on each supplied phase will be added to the CSV file

        Returns
        -------
        A dict containing 2 Pandas DataFrames with 'pore' and 'throat' data in
        each.
        """
        if type(phases) is not list:  # Ensure it's a list
            phases = [phases]

        # Initialize pore and throat data dictionary with conns and coords
        pdata = {}
        tdata = {}

        # Gather list of prop names from network and geometries
        pprops = set(network.props(element='pore', mode=['all', 'deep']) +
                     network.labels(element='pore'))
        tprops = set(network.props(element='throat', mode=['all', 'deep']) +
                     network.labels(element='throat'))

        # Select data from network and geometries using keys
        for item in pprops:
            pdata.update({item: network[item]})
        for item in tprops:
            tdata.update({item: network[item]})

        # Gather list of prop names from phases and physics
        for phase in phases:
            # Gather list of prop names
            pprops = set(phase.props(element='pore', mode=['all', 'deep']) +
                         phase.labels(element='pore'))
            tprops = set(phase.props(element='throat', mode=['all', 'deep']) +
                         phase.labels(element='throat'))
            # Add props to tdata and pdata
            for item in pprops:
                pdata.update({item+'|'+phase.name: phase[item]})
            for item in tprops:
                tdata.update({item+'|'+phase.name: phase[item]})

        # Scan data and convert non-1d arrays to strings
        for item in list(pdata.keys()):
            if _sp.shape(pdata[item]) != (network.Np,):
                array = pdata.pop(item)
                temp = _sp.empty((_sp.shape(array)[0], ), dtype=object)
                for row in range(temp.shape[0]):
                    temp[row] = str(array[row, :]).strip('[]')
                pdata.update({item: temp})

        for item in list(tdata.keys()):
            if _sp.shape(tdata[item]) != (network.Nt,):
                array = tdata.pop(item)
                temp = _sp.empty((_sp.shape(array)[0], ), dtype=object)
                for row in range(temp.shape[0]):
                    temp[row] = str(array[row, :]).strip('[]')
                tdata.update({item: temp})

        data = {'pore.DataFrame': _pd.DataFrame.from_dict(pdata),
                'throat.DataFrame': _pd.DataFrame.from_dict(tdata)}

        return data


class CSV():
    r"""
    This class is used for reading and writing CSV files containing pore and
    throat property data.  This class uses Pandas for transferring data from
    the OpenPNM format to CSV.

    Notes
    -----
    There are a few rules governing how the data should be stored:

    1. The first row of the file (column headers) must contain the
    property names. The subsequent rows contain the data.

    2. The property names should be in the usual OpenPNM format, such as
    of *pore.volume* or *throat.surface_area*.

    3. Each column represents a specific property.  For Np x 1 or Nt x 1
    data such as *pore.volume* this is straightforward.  For Np x m or
    Nt x m data, it must be entered in as a set of values NOT separated by
    commas.  For instance, the *pore.coords* values should be X Y Z with
    spaces, not commas between them.

    4. The file can contain both or either pore and throat data.

    5. Labels can be imported by placing the characters TRUE and FALSE
    in a column corresponding to the label name (i.e. *pore.front*).  TRUE
    indicates where the label applies and FALSE otherwise.
    """

    @staticmethod
    def save(network, filename='', phases=[]):
        r"""
        Save all the pore and throat property data on the Network (and
        optionally on any Phases objects) to CSV files.

        Parameters
        ----------
        network : OpenPNM Network Object
            The Network containing the data to be stored

        filename : string
            The name of the file to store the data

        phases : list of OpenPNM Phase Objects
            The data on each supplied phase will be added to the CSV file.

        Notes
        -----
        The data from all Geometry objects is added to the file automatically.
        Furthermore, the Physics data is added for each Phase object that is
        provided.
        """
        if type(phases) is not list:  # Ensure it's a list
            phases = [phases]

        dataframes = Pandas.get_data_frames(network=network, phases=phases)
        dfp = dataframes['pore.DataFrame']
        dft = dataframes['throat.DataFrame']
        b = dft.join(other=dfp, how='left')

        # Write to file
        if filename == '':
            filename = network.name
        with _write_file(filename=filename, ext='csv') as f:
            b.to_csv(f, index=False)

    @staticmethod
    def load(filename, network=None):
        r"""
        Opens a 'csv' file, reads in the data, and adds it to the **Network**

        Parameters
        ----------
        filename : string (optional)
            The name of the file containing the data to import.  The formatting
            of this file is outlined below.

        Returns
        -------
        If no Network object is supplied then one will be created and returned.

        """
        net = {}

        with _read_file(filename=filename, ext='csv') as f:
            a = _pd.read_table(filepath_or_buffer=f,
                               sep=',',
                               skipinitialspace=True,
                               index_col=False,
                               true_values=['T', 't', 'True', 'true',
                                            'TRUE'],
                               false_values=['F', 'f', 'False', 'false',
                                             'FALSE'])

        # Now parse through all the other items
        for item in a.keys():
            element = item.split('.')[0]
            prop = item.split('.', maxsplit=1)[1]
            data = _sp.array(a[item].dropna())
            if type(data[0]) is str:
                N = _sp.shape(data)[0]
                if '.' in data[0].split(' ')[0]:  # Decimal means float
                    dtype = float
                else:
                    dtype = int
                temp = _sp.empty(_sp.shape(data), dtype=object)
                for row in range(N):
                    temp[row] = _sp.fromstring(data[row], sep=' ', dtype=dtype)
                data = _sp.vstack(temp)
            else:
                dtype = type(data[0])
            net[element+'.'+prop] = data.astype(dtype)

        if network is None:
            network = OpenPNM.Network.GenericNetwork()
        network = _update_network(network=network, net=net)
        return network


class NetworkX():
    r"""
    This class is meant specifcally for exchanging data with NetworkX, which
    is a common tool for dealing with network structures.  A network object
    in NetworkX has a ``to_yaml`` method which produces the correct file format
    for use here.

    Notes
    -----
    1. Each node in a NetworkX object (i.e. ``net``) can be assigned properties
    using syntax like ``net.node[n]['diameter'] = 0.5`` where ``n`` is the
    node number.  There is no need to precede the property name with any
    indication that it is pore data such as \'pore\_\'.  OpenPNM will prepend
    \'pore.\' to each property name.

    2. Since \'pore.coords\' is so central to OpenPNM it should be specified
    in the NetworkX object as \'coords\', and the [X, Y, Z] coordinates of
    each node should be a 3x1 list.

    3. Edges in a NetworkX object are accessed using the index numbers of the
    two nodes it connects, such as ``net.edge[2][3]['length'] = 0.1``
    indicating the edge that connects nodes 2 and 3.  There is no need to
    precede the property name with any indication that it is throat data such
    as \'throat\_\'.  OpenPNM will prepend \'throat.\' to each property name.

    4. The \'throat.conns\' property is essential to OpenPNM, but this does NOT
    need to be specified explicitly as a property in NetworkX.  The
    connectivity is embedded into the network representation in the 'yaml' file
    and is extracted by OpenPNM.
    """

    @staticmethod
    def save():
        # TODO: This would be a great place for a new developer to contribute
        raise NotImplementedError

    @staticmethod
    def load(filename, network=None):
        r"""
        Add data to an OpenPNM Network from a NetworkX generated YAML file.

        Parameters
        ----------
        filename : string
            The yaml file containing the NetworkX data

        network : OpenPNM Network Object
            The OpenPNM Network onto which the data should be loaded.  If no
            Network is supplied then an empty Import Network is created and
            returned.

        Returns
        -------
        If no Network object is supplied then one will be created and returned.

        """
        net = {}

        # Open file and read first line, to prevent NetworkX instantiation
        with _read_file(filename=filename, ext='yaml') as f:
            line = f.readline()
            if line.startswith('!!python/object:networkx.classes.graph.Graph'):
                a = _yaml.safe_load(f)
            else:
                raise ('Provided file does not appear to be a NetworkX file')

        # Parsing node data
        Np = len(a['node'])
        net.update({'pore.all': _sp.ones((Np,), dtype=bool)})
        for n in a['node'].keys():
            props = a['node'][n]
            for item in props.keys():
                # Remove prepended pore. and pore_ if present
                for b in ['pore.', 'pore_']:
                    item = item.replace(b, '')
                val = a['node'][n][item]
                dtype = type(val)
                if dtype is list:
                    dtype = type(val[0])
                    cols = len(val)
                    net['pore.'+item] = _sp.ndarray((Np, cols), dtype=dtype)
                else:
                    net['pore.'+item] = _sp.ndarray((Np,), dtype=dtype)
                net['pore.'+item][n] = val

        # Parsing edge data
        # Deal with conns explicitly

        conns = []
        for n in a['edge'].keys():
            neighbors = a['edge'][n].keys()
            conns.extend([sorted([i, n]) for i in neighbors])
        # Remove duplicate pairs from conns and sort
        conns.sort()
        conns = list(conns for conns, _ in _itertools.groupby(conns))
        # Add conns to Network
        Nt = len(conns)
        net.update({'throat.all': _sp.ones(Nt, dtype=bool)})
        net.update({'throat.conns': _sp.array(conns)})

        # Scan through each edge and extract all its properties
        i = 0
        for t in conns:
            props = a['edge'][t[0]][t[1]]
            for item in props:
                # Remove prepended throat. and throat_ if present
                for b in ['throat.', 'throat_']:
                    item = item.replace(b, '')
                val = props[item]
                dtype = type(val)
                if dtype is list:
                    dtype = type(val[0])
                    cols = len(val)
                    net['throat.'+item] = _sp.ndarray((Nt, cols), dtype=dtype)
                else:
                    net['throat.'+item] = _sp.ndarray((Nt,), dtype=dtype)
                net['throat.'+item][i] = val
            i += 1

        if network is None:
            network = OpenPNM.Network.GenericNetwork()
        network = _update_network(network=network, net=net)
        return network


<<<<<<< HEAD
class MARock():
    @staticmethod
    def save():
        r"""
        TODO: This might be useful for code that uses 3DMA-Rock files
        """
        raise NotImplemented()

    @staticmethod
    def load(path, network=None, res=1):
        r"""
        Load data from a 3DMA-Rock extracted network.  This format consists of
        two files: 'rockname.np2th' and 'rockname.th2pn'.  They should be
        stored together in a folder which is referred to by the path argument.
        These files are binary and therefore not human readable.
=======
class iMorph():
    r"""
    Combines two output files from the iMorph program to build a pore network.
    throats_cellsThroatsGraph_Nodes.txt - stores nodes shape and type information
    throats_cellsThroatsGraph.txt - stores node connectivity
    """

    @staticmethod
    def save():
        r"""
        iMorph requires several additional files generation from processing
        the image making it impossible to truely save a network in this format.
        """
        raise NotImplementedError('Not a valid output format')

    @staticmethod
    def load(path,
             node_file="throats_cellsThroatsGraph_Nodes.txt",
             graph_file="throats_cellsThroatsGraph.txt",
             network=None,
             voxel_size=None):
        r"""
        Loads network data from an iMorph processed image stack
>>>>>>> 206e0997

        Parameters
        ----------
        path : string
<<<<<<< HEAD
            The location of the 'np2th' and 'th2np' files. This can be an
            absolute path or relative to the current working directory.

        network : OpenPNM Network Object
            If an Network object is recieved, this method will add new data to
            it but NOT overwrite anything that already exists.  This can be
            used to append data from different sources.

        res : scalar
            The resolution of the image on which 3DMA-Rock was run.  This is
            used to scale the voxel counts to actual dimension.  It is
            recommended that this value be in SI units [m] to work well with
            OpenPNM.

        Notes
        -----
        3DMA-Rock is a network extraction algorithm developed by Brent
        Lindquist and his group [1].  It uses Medial Axis thinning to find the
        skeleton of the pore space, then extract geometrical features such as
        pore volume and throat cross-sectional area.

        [1] Lindquist, W. Brent, S. M. Lee, W. Oh, A. B. Venkatarangan,
        H. Shin, and M. Prodanovic. "3DMA-Rock: A software package for
        automated analysis of rock pore structure in 3-D computed
        microtomography images." SUNY Stony Brook (2005).

        Special thanks to Masa Prodanovic for input and assistance in creating
        this import class.
        """
        net = {}

        for file in _os.listdir(path):
            if file.endswith(".np2th"):
                np2th_file = _os.path.join(path, file)
        with open(np2th_file, mode='rb') as f:
            [Np, Nt] = _sp.fromfile(file=f, count=2, dtype='u4')
            net['pore.boundary_type'] = _sp.ndarray([Np, ], int)
            net['throat.conns'] = _sp.ones([Nt, 2], int)*(-1)
            for i in range(0, Np):
                ID = _sp.fromfile(file=f, count=1, dtype='u4')
                net['pore.boundary_type'][i] = _sp.fromfile(file=f, count=1,
                                                            dtype='u1')
                z = _sp.fromfile(file=f, count=1, dtype='u4')
                att_pores = _sp.fromfile(file=f, count=z, dtype='u4')
                att_throats = _sp.fromfile(file=f, count=z, dtype='u4')
                for j in range(0, len(att_throats)):
                    t = att_throats[j] - 1
                    p = att_pores[j] - 1
                    net['throat.conns'][t] = [i, p]
            net['throat.conns'] = _sp.sort(net['throat.conns'], axis=1)
            net['pore.volume'] = _sp.fromfile(file=f, count=Np, dtype='u4')
            nx = _sp.fromfile(file=f, count=1, dtype='u4')
            nxy = _sp.fromfile(file=f, count=1, dtype='u4')
            pos = _sp.fromfile(file=f, count=Np, dtype='u4')
            ny = nxy/nx
            ni = _sp.mod(pos, nx)
            nj = _sp.mod(_sp.floor(pos/nx), ny)
            nk = _sp.floor(_sp.floor(pos/nx)/ny)
            net['pore.coords'] = _sp.array([ni, nj, nk]).T

        for file in _os.listdir(path):
            if file.endswith(".th2np"):
                th2np_file = _os.path.join(path, file)
        with open(th2np_file, mode='rb') as f:
            Nt = _sp.fromfile(file=f, count=1, dtype='u4')
            net['throat.area'] = _sp.ones([Nt, ], dtype=int)*(-1)
            for i in range(0, Nt):
                ID = _sp.fromfile(file=f, count=1, dtype='u4')
                net['throat.area'][i] = _sp.fromfile(file=f, count=1,
                                                     dtype='f4')
                numvox = _sp.fromfile(file=f, count=1, dtype='u4')
                att_pores = _sp.fromfile(file=f, count=2, dtype='u4')
            nx = _sp.fromfile(file=f, count=1, dtype='u4')
            nxy = _sp.fromfile(file=f, count=1, dtype='u4')
            pos = _sp.fromfile(file=f, count=Nt, dtype='u4')
            ny = nxy/nx
            ni = _sp.mod(pos, nx)
            nj = _sp.mod(_sp.floor(pos/nx), ny)
            nk = _sp.floor(_sp.floor(pos/nx)/ny)
            net['throat.coords'] = _sp.array([ni, nj, nk]).T
            net['pore.internal'] = net['pore.boundary_type'] == 0

        if network is None:
            network = OpenPNM.Network.GenericNetwork()
        network = _update_network(network=network, net=net)
=======
            The path of the folder where the subfiles are held
        node_file : string
            The file that describes the pores and throats, the
            default iMorph name is: throats_cellsThroatsGraph_Nodes.txt
        graph_file : string
            The file that describes the connectivity of the network, the
            default iMorph name is: throats_cellsThroatsGraph.txt
        network : OpenPNM Network Object
            The OpenPNM Network onto which the data should be loaded.  If no
            network is supplied then an empty import network is created and
            returned.
        voxel_size : float
            Allows the user to define a voxel size different than what is
            contained in the node_file. The value must be in meters.

        Returns
        -------
        If no Network object is supplied then one will be created and returned.
        """
        #
        node_file = _os.path.join(path, node_file)
        graph_file = _os.path.join(path, graph_file)
        # parsing the nodes file
        with open(node_file, 'r') as file:
            Np = _sp.fromstring(file.readline().rsplit('=')[1], sep='\t',
                                dtype=int)[0]
            vox_size = _sp.fromstring(file.readline().rsplit(')')[1], sep='\t',)[0]
            #
            # network always recreated to prevent errors
            network = OpenPNM.Network.Empty(Np=Np, Nt=0)
            #
            # Define expected properies
            network['pore.volume'] = _sp.nan
            scrap_lines = [file.readline() for line in range(4)]
            while True:
                vals = file.readline().split('\t')
                if len(vals) == 1:
                    break
                network['pore.volume'][int(vals[0])] = float(vals[3])
                if 'pore.'+vals[2] not in network.labels():
                    network['pore.'+vals[2]] = False
                network['pore.'+vals[2]][int(vals[0])] = True
        #
        if voxel_size is None:
            voxel_size = vox_size * 1.0E-6  # file stores value in microns

        if voxel_size < 0:
            raise(Exception('Error - Voxel size must be specfied in ' +
                            'the Nodes file or as a keyword argument.'))
        #
        # parsing the graph file
        with open(graph_file, 'r') as file:
            # Define expected properties
            network['pore.coords'] = _sp.zeros((Np, 3))*_sp.nan
            network['pore.types'] = _sp.nan
            network['pore.color'] = _sp.nan
            network['pore.radius'] = _sp.nan
            network['pore.dmax'] = _sp.nan
            network['pore.node_number'] = _sp.nan
            # Scan file to get pore coordinate data
            scrap_lines = [file.readline() for line in range(3)]
            line = file.readline()
            xmax = 0.0
            ymax = 0.0
            zmax = 0.0
            node_num = 0
            while line != 'connectivity table\n':
                vals = _sp.fromstring(line, sep='\t')
                xmax = vals[1] if vals[1] > xmax else xmax
                ymax = vals[2] if vals[2] > ymax else ymax
                zmax = vals[3] if vals[3] > zmax else zmax
                network['pore.coords'][int(vals[0]), :] = vals[1:4]
                network['pore.types'][int(vals[0])] = vals[4]
                network['pore.color'][int(vals[0])] = vals[5]
                network['pore.radius'][int(vals[0])] = vals[6]
                network['pore.dmax'][int(vals[0])] = vals[7]
                network['pore.node_number'][int(vals[0])] = node_num
                node_num += 1
                line = file.readline()
            # Scan file to get to connectivity data
            scrap_lines.append(file.readline())  # Skip line
            # Create sparse lil array for incremental constrution of adjacency matrix
            lil = _sp.sparse.lil_matrix((Np, Np), dtype=int)
            while True:
                vals = _sp.fromstring(file.readline(), sep='\t', dtype=int)
                if len(vals) <= 1:
                    break
                lil.rows[vals[0]] = vals[2:]
                lil.data[vals[0]] = _sp.ones(vals[1])
        #
        # fixing any negative volumes or distances so they are 1 voxel/micron
        network['pore.volume'][_sp.where(network['pore.volume'] < 0)[0]] = 1.0
        network['pore.radius'][_sp.where(network['pore.radius'] < 0)[0]] = 1.0
        network['pore.dmax'][_sp.where(network['pore.dmax'] < 0)[0]] = 1.0
        #
        # Add adjacency matrix to OpenPNM network
        conns = _sp.sparse.triu(lil, k=1, format='coo')
        network.update({'throat.all': _sp.ones(len(conns.col), dtype=bool)})
        network['throat.conns'] = _sp.vstack([conns.row, conns.col]).T
        #
        network['pore.to_trim'] = False
        network['pore.to_trim'][network.pores('*throat')] = True
        Ts = network.pores('to_trim')
        new_conns = network.find_neighbor_pores(pores=Ts, flatten=False)
        network.extend(throat_conns=new_conns, labels='new_conns')
        for item in network.props('pore'):
            item = item.split('.')[1]
            network['throat.'+item] = _sp.nan
            network['throat.'+item][network.throats('new_conns')] = \
                network['pore.'+item][Ts]
        network.trim(pores=Ts)
        #
        # setting up boundary pores
        x_coord, y_coord, z_coord = _sp.hsplit(network['pore.coords'], 3)
        network['pore.front_boundary'] = _sp.ravel(x_coord == 0)
        network['pore.back_boundary'] = _sp.ravel(x_coord == xmax)
        network['pore.left_boundary'] = _sp.ravel(y_coord == 0)
        network['pore.right_boundary'] = _sp.ravel(y_coord == ymax)
        network['pore.bottom_boundary'] = _sp.ravel(z_coord == 0)
        network['pore.top_boundary'] = _sp.ravel(z_coord == zmax)
        #
        # removing any pores that got classified as a boundary pore but
        # weren't labled a border_cell_face
        ps = _sp.where(~_sp.in1d(network.pores('*_boundary'),
                                 network.pores('border_cell_face')))[0]
        ps = network.pores('*_boundary')[ps]
        for side in ['front', 'back', 'left', 'right', 'top', 'bottom']:
            network['pore.'+side+'_boundary'][ps] = False
        # setting internal label
        network['pore.internal'] = False
        network['pore.internal'][network.pores('*_boundary', mode='not')] = True
        #
        # adding props to border cell face throats and from pores
        Ts = _sp.where(network['throat.conns'][:, 1] >
                       network.pores('border_cell_face')[0] - 1)[0]
        faces = network['throat.conns'][Ts, 1]
        for item in network.props('pore'):
            item = item.split('.')[1]
            network['throat.'+item][Ts] = network['pore.'+item][faces]
        network['pore.volume'][faces] = 0.0
        #
        # applying unit conversions
        # TODO: Determine if radius and dmax are indeed microns and not voxels
        network['pore.coords'] = network['pore.coords'] * 1e-6
        network['pore.radius'] = network['pore.radius'] * 1e-6
        network['pore.dmax'] = network['pore.dmax'] * 1e-6
        network['pore.volume'] = network['pore.volume'] * voxel_size**3
        network['throat.coords'] = network['throat.coords'] * 1e-6
        network['throat.radius'] = network['throat.radius'] * 1e-6
        network['throat.dmax'] = network['throat.dmax'] * 1e-6
        network['throat.volume'] = network['throat.volume'] * voxel_size**3
        #
        # checking network health to generate warnings for the user
        network.health_dict = network.check_network_health()
        logger.info('Network health stored as network.health_dict')
>>>>>>> 206e0997
        return network


def _update_network(network, net):
    # Infer Np and Nt from length of given prop arrays in file
    for element in ['pore', 'throat']:
        N = [_sp.shape(net[i])[0] for i in net.keys() if i.startswith(element)]
        if N:
            N = _sp.array(N)
            if _sp.all(N == N[0]):
                if (network._count(element) == N[0]) \
                        or (network._count(element) == 0):
                    network.update({element+'.all': _sp.ones((N[0],),
                                                             dtype=bool)})
                    net.pop(element+'.all', None)
                else:
                    raise Exception('Length of '+element+' data in file ' +
                                    'does not match network')
            else:
                raise Exception(element+' data in file have inconsistent ' +
                                'lengths')

    # Add data on dummy net to actual network
    for item in net.keys():
        # Try to infer array types and change if necessary
        # Chcek for booleans disguised and 1's and 0's
        num0s = _sp.sum(net[item] == 0)
        num1s = _sp.sum(net[item] == 1)
        if (num1s + num0s) == _sp.shape(net[item])[0]:
            net[item] = net[item].astype(bool)
        # Write data to network object
        if item not in network:
            network.update({item: net[item]})
        else:
            logger.warning('\''+item+'\' already present')
    return network


def _write_file(filename, ext):
    ext = ext.replace('.', '').lower()
    if ext not in ['csv', 'yaml', 'mat', 'vtp', 'dat']:
        raise Exception(ext+' is not a supported file extension')
    filename = filename.rstrip('.'+ext)
    filename = filename+'.'+ext
    try:
        logger.warning(filename+' already exists, contents will be ' +
                       'overwritten')
        f = open(filename, mode='w')
    except:
        f = open(filename, mode='x')
    return f


def _read_file(filename, ext):
    ext = ext.replace('.', '').lower()
    if ext not in ['csv', 'yaml', 'mat', 'vtp', 'dat']:
        raise Exception(ext+' is not a supported file extension')
    if not filename.endswith('.'+ext):
        filename = filename+'.'+ext
    f = open(filename, mode='r')
    return f<|MERGE_RESOLUTION|>--- conflicted
+++ resolved
@@ -789,23 +789,6 @@
         return network
 
 
-<<<<<<< HEAD
-class MARock():
-    @staticmethod
-    def save():
-        r"""
-        TODO: This might be useful for code that uses 3DMA-Rock files
-        """
-        raise NotImplemented()
-
-    @staticmethod
-    def load(path, network=None, res=1):
-        r"""
-        Load data from a 3DMA-Rock extracted network.  This format consists of
-        two files: 'rockname.np2th' and 'rockname.th2pn'.  They should be
-        stored together in a folder which is referred to by the path argument.
-        These files are binary and therefore not human readable.
-=======
 class iMorph():
     r"""
     Combines two output files from the iMorph program to build a pore network.
@@ -829,98 +812,10 @@
              voxel_size=None):
         r"""
         Loads network data from an iMorph processed image stack
->>>>>>> 206e0997
 
         Parameters
         ----------
         path : string
-<<<<<<< HEAD
-            The location of the 'np2th' and 'th2np' files. This can be an
-            absolute path or relative to the current working directory.
-
-        network : OpenPNM Network Object
-            If an Network object is recieved, this method will add new data to
-            it but NOT overwrite anything that already exists.  This can be
-            used to append data from different sources.
-
-        res : scalar
-            The resolution of the image on which 3DMA-Rock was run.  This is
-            used to scale the voxel counts to actual dimension.  It is
-            recommended that this value be in SI units [m] to work well with
-            OpenPNM.
-
-        Notes
-        -----
-        3DMA-Rock is a network extraction algorithm developed by Brent
-        Lindquist and his group [1].  It uses Medial Axis thinning to find the
-        skeleton of the pore space, then extract geometrical features such as
-        pore volume and throat cross-sectional area.
-
-        [1] Lindquist, W. Brent, S. M. Lee, W. Oh, A. B. Venkatarangan,
-        H. Shin, and M. Prodanovic. "3DMA-Rock: A software package for
-        automated analysis of rock pore structure in 3-D computed
-        microtomography images." SUNY Stony Brook (2005).
-
-        Special thanks to Masa Prodanovic for input and assistance in creating
-        this import class.
-        """
-        net = {}
-
-        for file in _os.listdir(path):
-            if file.endswith(".np2th"):
-                np2th_file = _os.path.join(path, file)
-        with open(np2th_file, mode='rb') as f:
-            [Np, Nt] = _sp.fromfile(file=f, count=2, dtype='u4')
-            net['pore.boundary_type'] = _sp.ndarray([Np, ], int)
-            net['throat.conns'] = _sp.ones([Nt, 2], int)*(-1)
-            for i in range(0, Np):
-                ID = _sp.fromfile(file=f, count=1, dtype='u4')
-                net['pore.boundary_type'][i] = _sp.fromfile(file=f, count=1,
-                                                            dtype='u1')
-                z = _sp.fromfile(file=f, count=1, dtype='u4')
-                att_pores = _sp.fromfile(file=f, count=z, dtype='u4')
-                att_throats = _sp.fromfile(file=f, count=z, dtype='u4')
-                for j in range(0, len(att_throats)):
-                    t = att_throats[j] - 1
-                    p = att_pores[j] - 1
-                    net['throat.conns'][t] = [i, p]
-            net['throat.conns'] = _sp.sort(net['throat.conns'], axis=1)
-            net['pore.volume'] = _sp.fromfile(file=f, count=Np, dtype='u4')
-            nx = _sp.fromfile(file=f, count=1, dtype='u4')
-            nxy = _sp.fromfile(file=f, count=1, dtype='u4')
-            pos = _sp.fromfile(file=f, count=Np, dtype='u4')
-            ny = nxy/nx
-            ni = _sp.mod(pos, nx)
-            nj = _sp.mod(_sp.floor(pos/nx), ny)
-            nk = _sp.floor(_sp.floor(pos/nx)/ny)
-            net['pore.coords'] = _sp.array([ni, nj, nk]).T
-
-        for file in _os.listdir(path):
-            if file.endswith(".th2np"):
-                th2np_file = _os.path.join(path, file)
-        with open(th2np_file, mode='rb') as f:
-            Nt = _sp.fromfile(file=f, count=1, dtype='u4')
-            net['throat.area'] = _sp.ones([Nt, ], dtype=int)*(-1)
-            for i in range(0, Nt):
-                ID = _sp.fromfile(file=f, count=1, dtype='u4')
-                net['throat.area'][i] = _sp.fromfile(file=f, count=1,
-                                                     dtype='f4')
-                numvox = _sp.fromfile(file=f, count=1, dtype='u4')
-                att_pores = _sp.fromfile(file=f, count=2, dtype='u4')
-            nx = _sp.fromfile(file=f, count=1, dtype='u4')
-            nxy = _sp.fromfile(file=f, count=1, dtype='u4')
-            pos = _sp.fromfile(file=f, count=Nt, dtype='u4')
-            ny = nxy/nx
-            ni = _sp.mod(pos, nx)
-            nj = _sp.mod(_sp.floor(pos/nx), ny)
-            nk = _sp.floor(_sp.floor(pos/nx)/ny)
-            net['throat.coords'] = _sp.array([ni, nj, nk]).T
-            net['pore.internal'] = net['pore.boundary_type'] == 0
-
-        if network is None:
-            network = OpenPNM.Network.GenericNetwork()
-        network = _update_network(network=network, net=net)
-=======
             The path of the folder where the subfiles are held
         node_file : string
             The file that describes the pores and throats, the
@@ -1076,7 +971,113 @@
         # checking network health to generate warnings for the user
         network.health_dict = network.check_network_health()
         logger.info('Network health stored as network.health_dict')
->>>>>>> 206e0997
+        return network
+
+
+class MARock():
+    @staticmethod
+    def save():
+        r"""
+        TODO: This might be useful for code that uses 3DMA-Rock files
+        """
+        raise NotImplemented()
+
+    @staticmethod
+    def load(path, network=None, res=1):
+        r"""
+        Load data from a 3DMA-Rock extracted network.  This format consists of
+        two files: 'rockname.np2th' and 'rockname.th2pn'.  They should be
+        stored together in a folder which is referred to by the path argument.
+        These files are binary and therefore not human readable.
+
+        Parameters
+        ----------
+        path : string
+            The location of the 'np2th' and 'th2np' files. This can be an
+            absolute path or relative to the current working directory.
+
+        network : OpenPNM Network Object
+            If an Network object is recieved, this method will add new data to
+            it but NOT overwrite anything that already exists.  This can be
+            used to append data from different sources.
+
+        res : scalar
+            The resolution of the image on which 3DMA-Rock was run.  This is
+            used to scale the voxel counts to actual dimension.  It is
+            recommended that this value be in SI units [m] to work well with
+            OpenPNM.
+
+        Notes
+        -----
+        3DMA-Rock is a network extraction algorithm developed by Brent
+        Lindquist and his group [1].  It uses Medial Axis thinning to find the
+        skeleton of the pore space, then extract geometrical features such as
+        pore volume and throat cross-sectional area.
+
+        [1] Lindquist, W. Brent, S. M. Lee, W. Oh, A. B. Venkatarangan,
+        H. Shin, and M. Prodanovic. "3DMA-Rock: A software package for
+        automated analysis of rock pore structure in 3-D computed
+        microtomography images." SUNY Stony Brook (2005).
+
+        Special thanks to Masa Prodanovic for input and assistance in creating
+        this import class.
+        """
+        net = {}
+
+        for file in _os.listdir(path):
+            if file.endswith(".np2th"):
+                np2th_file = _os.path.join(path, file)
+        with open(np2th_file, mode='rb') as f:
+            [Np, Nt] = _sp.fromfile(file=f, count=2, dtype='u4')
+            net['pore.boundary_type'] = _sp.ndarray([Np, ], int)
+            net['throat.conns'] = _sp.ones([Nt, 2], int)*(-1)
+            for i in range(0, Np):
+                ID = _sp.fromfile(file=f, count=1, dtype='u4')
+                net['pore.boundary_type'][i] = _sp.fromfile(file=f, count=1,
+                                                            dtype='u1')
+                z = _sp.fromfile(file=f, count=1, dtype='u4')
+                att_pores = _sp.fromfile(file=f, count=z, dtype='u4')
+                att_throats = _sp.fromfile(file=f, count=z, dtype='u4')
+                for j in range(0, len(att_throats)):
+                    t = att_throats[j] - 1
+                    p = att_pores[j] - 1
+                    net['throat.conns'][t] = [i, p]
+            net['throat.conns'] = _sp.sort(net['throat.conns'], axis=1)
+            net['pore.volume'] = _sp.fromfile(file=f, count=Np, dtype='u4')
+            nx = _sp.fromfile(file=f, count=1, dtype='u4')
+            nxy = _sp.fromfile(file=f, count=1, dtype='u4')
+            pos = _sp.fromfile(file=f, count=Np, dtype='u4')
+            ny = nxy/nx
+            ni = _sp.mod(pos, nx)
+            nj = _sp.mod(_sp.floor(pos/nx), ny)
+            nk = _sp.floor(_sp.floor(pos/nx)/ny)
+            net['pore.coords'] = _sp.array([ni, nj, nk]).T
+
+        for file in _os.listdir(path):
+            if file.endswith(".th2np"):
+                th2np_file = _os.path.join(path, file)
+        with open(th2np_file, mode='rb') as f:
+            Nt = _sp.fromfile(file=f, count=1, dtype='u4')
+            net['throat.area'] = _sp.ones([Nt, ], dtype=int)*(-1)
+            for i in range(0, Nt):
+                ID = _sp.fromfile(file=f, count=1, dtype='u4')
+                net['throat.area'][i] = _sp.fromfile(file=f, count=1,
+                                                     dtype='f4')
+                numvox = _sp.fromfile(file=f, count=1, dtype='u4')
+                att_pores = _sp.fromfile(file=f, count=2, dtype='u4')
+            nx = _sp.fromfile(file=f, count=1, dtype='u4')
+            nxy = _sp.fromfile(file=f, count=1, dtype='u4')
+            pos = _sp.fromfile(file=f, count=Nt, dtype='u4')
+            ny = nxy/nx
+            ni = _sp.mod(pos, nx)
+            nj = _sp.mod(_sp.floor(pos/nx), ny)
+            nk = _sp.floor(_sp.floor(pos/nx)/ny)
+            net['throat.coords'] = _sp.array([ni, nj, nk]).T
+            net['pore.internal'] = net['pore.boundary_type'] == 0
+
+        if network is None:
+            network = OpenPNM.Network.GenericNetwork()
+        network = _update_network(network=network, net=net)
         return network
 
 
