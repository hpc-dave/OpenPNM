--- conflicted
+++ resolved
@@ -1229,11 +1229,7 @@
                 net['pore.ID_number'][i] = ID
                 net['pore.boundary_type'][i] = _sp.fromfile(file=f, count=1,
                                                             dtype='u1')
-<<<<<<< HEAD
                 z = _sp.fromfile(file=f, count=1, dtype='u4')[0]
-=======
-                z = int(_sp.fromfile(file=f, count=1, dtype='u4'))
->>>>>>> 58efd047
                 net['pore.coordination'][i] = z
                 att_pores = _sp.fromfile(file=f, count=z, dtype='u4')
                 att_throats = _sp.fromfile(file=f, count=z, dtype='u4')
@@ -1253,11 +1249,7 @@
             net['pore.coords'] = _sp.array([ni, nj, nk]).T
 
         with open(th2np_file, mode='rb') as f:
-<<<<<<< HEAD
             Nt = _sp.fromfile(file=f, count=1, dtype='u4')[0]
-=======
-            [Nt] = _sp.fromfile(file=f, count=1, dtype='u4')
->>>>>>> 58efd047
             net['throat.area'] = _sp.ones([Nt, ], dtype=int)*(-1)
             for i in range(0, Nt):
                 ID = _sp.fromfile(file=f, count=1, dtype='u4')
