--- conflicted
+++ resolved
@@ -153,14 +153,8 @@
                 path = build_path(obj=phase, key=key)
                 d[path] = phase[key]
 
-<<<<<<< HEAD
-            for physics in project.find_physics(phase=phase):
-                phys = project.physics()[physics]
+            for phys in project.find_physics(phase=phase):
                 for key in phys.keys(element=element, mode='all'):
-=======
-            for phys in project.find_physics(phase=phase):
-                for key in phys.keys(element=element):
->>>>>>> 06ee8e74
                     if interleave:
                         path = build_path(obj=phase, key=key)
                         d[path] = phase[key]
