r"""

**openpnm.io**

----

This module contains functionality for importing and exporting data between
OpenPNM and other formats.

Note that saving and loading OpenPNM data in its own format is done through
the Workspace and Project objects.  Saving data through these classes losses
lots of vital information about the simulation, such as pore scale-models and
parameters.

----

**Available Import and Export Options**

+----------+------------------------------------------------------------------+
| Format   | Description                                                      |
+==========+==================================================================+
| Dict     | Generates hierarchical ``dicts`` with a high degree of control   |
|          | over the structure                                               |
+----------+------------------------------------------------------------------+
| Pandas   | Combines all data arrays into a Pandas DataFrame object          |
+----------+------------------------------------------------------------------+
| OpenpnmIO| Reads and write the normal OpenPNM formats                       |
+----------+------------------------------------------------------------------+
| CSV      | Reads and writes CSV (comma-separated-value files) containing    |
|          | pore and throat data                                             |
+----------+------------------------------------------------------------------+
| HDF5     | The HDF5 (Hierarchical Data Format) file is good for high-       |
|          | peformance, long term data storage                               |
+----------+------------------------------------------------------------------+
| XDMF     | The eXtensible Data Model Format combines XML descriptors with   |
|          | HDF5 data storage                                                |
+----------+------------------------------------------------------------------+
| VTK      | The Visualization Toolkit (VTK) format defined by Kitware and    |
|          | used by Paraview                                                 |
+----------+------------------------------------------------------------------+
| NetworkX | NetworkX is a common tool for dealing with network structures    |
+----------+------------------------------------------------------------------+
| MAT      | MAT files are a format used by Matlab                            |
+----------+------------------------------------------------------------------+
| JGF      | The JSON Graph Format is a schema specification of how to write  |
|          | a graph object into JSON format                                  |
+----------+------------------------------------------------------------------+
| STL      | The STL Format is a Standard Triangle (or Tessellation) Language |
|          | supported by many CAD packages and used for 3D printing          |
+----------+------------------------------------------------------------------+
| PerGeos  | The PerGeos format is used by the commercial software Avizo      |
+----------+------------------------------------------------------------------+
| iMorph   | iMorph is a graphical interface program that provides some image |
|          | analysis tools for porous media                                  |
+----------+------------------------------------------------------------------+
| MARock   | 3DMA-Rock is a network extraction algorithm                      |
+----------+------------------------------------------------------------------+
| Statoil  | The StatOil format is used by the Maximal Ball network extraction|
|          | code of the Imperial College London group                        |
+----------+------------------------------------------------------------------+

Of the above, the last three only support *reading* from files and there are
no plans to implement writing such files.

"""
from .GenericIO import GenericIO
from .OpenpnmIO import OpenpnmIO
from .Dict import Dict
from .VTK import VTK
from .CSV import CSV
from .NetworkX import NetworkX
from .MAT import MAT
from .iMorph import iMorph
from .MARock import MARock
from .Statoil import Statoil
from .PerGeos import PerGeos
from .Pandas import Pandas
from .HDF5 import HDF5
from .XDMF import XDMF
from .JSONGraphFormat import JSONGraphFormat
<<<<<<< HEAD
from .COMSOL import COMSOL
=======
from .STL import STL
>>>>>>> 8fa7264f
<|MERGE_RESOLUTION|>--- conflicted
+++ resolved
@@ -78,8 +78,5 @@
 from .HDF5 import HDF5
 from .XDMF import XDMF
 from .JSONGraphFormat import JSONGraphFormat
-<<<<<<< HEAD
-from .COMSOL import COMSOL
-=======
 from .STL import STL
->>>>>>> 8fa7264f
+from .COMSOL import COMSOL