import numpy as _np
import scipy as _sp
from openpnm.models import _doctxt


__all__ = [
    "charge_conservation",
    "standard_kinetics",
    "linear",
    "power_law",
    "exponential",
    "natural_exponential",
    "logarithm",
    "natural_logarithm",
    "general_symbolic",
    "butler_volmer_conc",
    "butler_volmer_voltage"
]


@_doctxt
def charge_conservation(target, phase, p_alg, e_alg, assumption):
    r"""
    Applies the source term on the charge conservation equation when solving
    for ions transport.

    Parameters
    ----------
    %(target_blurb)s
    p_alg : GenericAlgorithm
        The algorithm used to enforce charge conservation.
    e_alg : list
        The list of algorithms used to solve for transport of different
        ionic species of the mixture phase.
    assumption : str
        The assumption adopted to enforce charge conservation. Options are:

        ================= ====================================================
        Options           Description
        ================= ====================================================
        poisson           ?
        electroneutrality ?
        laplace           ?
        ================= ====================================================

    Returns
    -------
    rate_info : dict
        A dictionary containing the following three items:

        ======= ==============================================================
        Item    Description
        ======= ==============================================================
        rate    The value of the source term function for the given list
                of algortihms under the provided assumption.
        S1      A placeholder (zeros array)
        S2      The value of the source term function for the given list of
                algortihms under the provided assumption (same as 'rate').
        ======= ==============================================================

    """
    assumption = assumption.lower()
    import scipy.sparse.csgraph as _spgr

    F = 96485.3321233100184
    rhs = _np.zeros(shape=(p_alg.Np, ), dtype=float)
    network = p_alg.project.network
    if assumption == 'poisson':
        v = network['pore.volume']
        for e in e_alg:
            rhs += (v * F * phase['pore.valence.'+e.settings['ion']]
                    * e[e.settings['quantity']])
    elif assumption == 'poisson_2d':
        s = network['pore.cross_sectional_area']
        for e in e_alg:
            rhs += (s * F * phase['pore.valence.'+e.settings['ion']]
                    * e[e.settings['quantity']])
    elif assumption in ['electroneutrality', 'electroneutrality_2d']:
        for e in e_alg:
            try:
                c = e[e.settings['quantity']]
            except KeyError:
                c = _np.zeros(shape=(e.Np, ), dtype=float)
            network = e.project.network
            g = phase['throat.diffusive_conductance.'+e.settings['ion']]
            am = network.create_adjacency_matrix(weights=g, fmt='coo')
            A = _spgr.laplacian(am)
            rhs += - F * phase['pore.valence.'+e.settings['ion']] * (A * c)
    elif assumption in ['laplace', 'laplace_2d']:
        pass  # rhs should remain 0
    else:
        raise Exception('Unknown keyword for charge_conservation, pick from:'
                        + ' poisson, poisson_2d, laplace, laplace2d,'
                        + ' electroneutrality or electroneutrality_2d')
    S1 = _np.zeros(shape=(p_alg.Np, ), dtype=float)
    values = {'S1': S1, 'S2': rhs, 'rate': rhs}
    return values


@_doctxt
def standard_kinetics(target, X, prefactor, exponent):
    r"""
    Calculates the rate, as well as slope and intercept of the following
    function at the given value of ``X``:

        .. math::
            r = A X^b

    Parameters
    ----------
    %(target_blurb)s
    X : str
        %(dict_blurb)s quantity of interest
    prefactor : str
        %(dict_blurb)s the prefactor to be used in the source term model
    exponent : str
        %(dict_blurb)s the exponent to be used in the source term model

    Returns
    -------
    rate_info : dict
        A dictionary containing the following three items:

        ======= ==============================================================
        Item    Description
        ======= ==============================================================
        rate    The value of the source term function at the given X.
        S1      The slope of the source term function at the given X.
        S2      The intercept of the source term function at the given X.
        ======= ==============================================================

    Notes
    -----
    The slope and intercept provide a linearized source term equation about the
    current value of X as follow:

        .. math::
            rate = S_{1} X + S_{2}

    """
    X = target[X]
    A = target[prefactor]
    b = target[exponent]

    r = A*(X**b)
    S1 = A*b*(X**(b - 1))
    S2 = A*(1 - b)*(X**b)
    values = {'S1': S1, 'S2': S2, 'rate': r}
    return values


@_doctxt
def linear(target, X, A1=0.0, A2=0.0):
    r"""
    Calculates the rate, as well as slope and intercept of the following
    function at the given value of ``X``:

        .. math::
            r = A_{1} X + A_{2}

    Parameters
    ----------
    %(target_blurb)s
    X : str
        The dictionary key on the target object containing the the quantity
        of interest
    A1 -> A2 : str
        The dictionary keys on the target object containing the coefficients
        values to be used in the source term model

    Returns
    -------
    dict
        A dictionary containing the following three items:

            'rate'
                The value of the source term function at the given X.
            'S1'
                The slope of the source term function at the given X.
            'S2'
                The intercept of the source term function at the given X.

    Notes
    -----
    The slope and intercept provide a linearized source term equation about the
    current value of X as follow:

        .. math::
            rate = S_{1} X + S_{2}

    """
    r = target[A1] * target[X] + target[A2]
    S1 = target[A1]
    S2 = target[A2]
    values = {'S1': S1, 'S2': S2, 'rate': r}
    return values


@_doctxt
def power_law(target, X, A1=0.0, A2=0.0, A3=0.0):
    r"""
    Calculates the rate, as well as slope and intercept of the following
    function at the given value of *X*:

        .. math::
            r = A_{1} x^{A_{2}} + A_{3}

    Parameters
    ----------
    %(target_blurb)s
    X : str
        The dictionary key on the target object containing the the quantity
        of interest
    A1 -> A3 : str
        The dictionary keys on the target object containing the coefficients
        values to be used in the source term model

    Returns
    -------
    dict
        A dictionary containing the following three items:

            'rate'
                The value of the source term function at the given X.
            'S1'
                The slope of the source term function at the given X.
            'S2'
                The intercept of the source term function at the given X.

    Notes
    -----
    The slope and intercept provide a linearized source term equation about the
    current value of X as follow:

        .. math::
            rate = S_{1} X + S_{2}

    """
    A = target[A1]
    B = target[A2]
    C = target[A3]
    X = target[X]

    r = A * X ** B + C
    S1 = A * B * X ** (B - 1)
    S2 = A * X ** B * (1 - B) + C
    values = {'S1': S1, 'S2': S2, 'rate': r}
    return values


@_doctxt
def exponential(target, X, A1=0.0, A2=1.0, A3=1.0, A4=1.0, A5=0.0, A6=0.0):
    r"""
    Calculates the rate, as well as slope and intercept of the following
    function at the given value of `X`:

        .. math::
            r =  A_{1} A_{2}^{( A_{3} x^{ A_{4} } + A_{5})} + A_{6}

    Parameters
    ----------
    %(target_blurb)s
    X : str
        The dictionary key on the target object containing the the quantity
        of interest
    A1 -> A6 : str
        The dictionary keys on the target object containing the coefficients
        values to be used in the source term model

    Returns
    -------
    dict
        A dictionary containing the following three items:

            'rate'
                The value of the source term function at the given X.
            'S1'
                The slope of the source term function at the given X.
            'S2'
                The intercept of the source term function at the given X.

    Notes
    -----
    The slope and intercept provide a linearized source term equation about the
    current value of X as follow:

        .. math::
            rate = S_{1} X + S_{2}

    """
    A = target[A1]
    B = target[A2]
    C = target[A3]
    D = target[A4]
    E = target[A5]
    F = target[A6]
    X = target[X]

    r = A * B ** (C * X ** D + E) + F
    S1 = A * C * D * X ** (D - 1) * _np.log(B) * B ** (C * X ** D + E)
    S2 = A * B ** (C * X ** D + E) * (1 - C * D * _np.log(B) * X ** D) + F
    values = {'S1': S1, 'S2': S2, 'rate': r}
    return values


@_doctxt
def natural_exponential(target, X, A1=0.0, A2=0.0, A3=0.0, A4=0.0, A5=0.0):
    r"""
    Calculates the rate, as well as slope and intercept of the following
    function at the given value of `X`:

        .. math::
            r = A_{1} exp( A_{2}  x^{ A_{3} } + A_{4} )+ A_{5}

    Parameters
    ----------
    %(target_blurb)s
    X : str
        The dictionary key on the target object containing the the quantity
        of interest
    A1 -> A5 : str
        The dictionary keys on the target object containing the coefficients
        values to be used in the source term model

    Returns
    -------
    dict
        A dictionary containing the following three items:

            'rate'
                The value of the source term function at the given X.
            'S1'
                The slope of the source term function at the given X.
            'S2'
                The intercept of the source term function at the given X.

    Notes
    -----
    The slope and intercept provide a linearized source term equation about the
    current value of X as follow:

        .. math::
            rate = S_{1} X + S_{2}

    """
    A = target[A1]
    B = target[A2]
    C = target[A3]
    D = target[A4]
    E = target[A5]
    X = target[X]

    r = A * _np.exp(B * X ** C + D) + E
    S1 = A * B * C * X ** (C - 1) * _np.exp(B * X ** C + D)
    S2 = A * (1 - B * C * X ** C) * _np.exp(B * X ** C + D) + E
    values = {'pore.S1': S1, 'pore.S2': S2, 'pore.rate': r}
    return values


@_doctxt
def logarithm(target, X, A1=0.0, A2=10.0, A3=1.0, A4=1.0, A5=0.0, A6=0.0):
    r"""
    Calculates the rate, as well as slope and intercept of the following
    function at the given value of `X`:

        .. math::
            r =  A_{1} Log_{ A_{2} }( A_{3} x^{ A_{4} }+ A_{5})+ A_{6}

    Parameters
    ----------
    %(target_blurb)s
    X : str
        The dictionary key on the target object containing the the quantity
        of interest
    A1 -> A6 : str
        The dictionary keys on the target object containing the coefficients
        values to be used in the source term model

    Returns
    -------
    dict
        A dictionary containing the following three items:

            'rate'
                The value of the source term function at the given X.
            'S1'
                The slope of the source term function at the given X.
            'S2'
                The intercept of the source term function at the given X.

    Notes
    -----
    The slope and intercept provide a linearized source term equation about the
    current value of X as follow:

        .. math::
            rate = S_{1} X + S_{2}

    """
    A = target[A1]
    B = target[A2]
    C = target[A3]
    D = target[A4]
    E = target[A5]
    F = target[A6]
    X = target[X]

    r = (A * _np.log(C * X ** D + E)/_np.log(B) + F)
    S1 = A * C * D * X ** (D - 1) / (_np.log(B) * (C * X ** D + E))
    S2 = A * _np.log(C * X ** D + E) / _np.log(B) + F - A * C * D * X ** D / \
        (_np.log(B) * (C * X ** D + E))
    values = {'S1': S1, 'S2': S2, 'rate': r}
    return values


@_doctxt
def natural_logarithm(target, X, A1=0.0, A2=1.0, A3=1.0, A4=0.0, A5=0.0):
    r"""
    Calculates the rate, as well as slope and intercept of the following
    function at the given value of `X`:

        .. math::
            r =   A_{1} Ln( A_{2} x^{ A_{3} }+ A_{4})+ A_{5}

    Parameters
    ----------
    %(target_blurb)s
    X : str
        The dictionary key on the target object containing the the quantity
        of interest
    A1 -> A5 : str
        The dictionary keys on the target object containing the coefficients
        values to be used in the source term model

    Returns
    -------
    dict
        A dictionary containing the following three items:

            'rate'
                The value of the source term function at the given X.
            'S1'
                The slope of the source term function at the given X.
            'S2'
                The intercept of the source term function at the given X.

    Notes
    -----
    The slope and intercept provide a linearized source term equation about the
    current value of X as follow:

        .. math::
            rate = S_{1} X + S_{2}

    """
    A = target[A1]
    B = target[A2]
    C = target[A3]
    D = target[A4]
    E = target[A5]
    X = target[X]

    r = A*_np.log(B*X**C + D) + E
    S1 = A*B*C*X**(C - 1) / (B * X ** C + D)
    S2 = A*_np.log(B*X**C + D) + E - A*B*C*X**C / (B*X**C + D)
    values = {'pore.S1': S1, 'pore.S2': S2, 'pore.rate': r}
    return values


def _build_func(eq, **args):
    r"""
    Take a symbolic equation and return the lambdified version plus the
    linearization of form S1 * x + S2
    """
    from sympy import lambdify
    eq_prime = eq.diff(args['x'])
    s1 = eq_prime
    s2 = eq - eq_prime*args['x']
    EQ = lambdify(args.values(), expr=eq, modules='numpy')
    S1 = lambdify(args.values(), expr=s1, modules='numpy')
    S2 = lambdify(args.values(), expr=s2, modules='numpy')
    return EQ, S1, S2


@_doctxt
def general_symbolic(target, eqn, x, **kwargs):
    r"""
    A general function to interpret a sympy equation and evaluate the linear
    components of the source term.

    Parameters
    ----------
    %(target_blurb)s
    eqn : str
        The str representation of the equation to use.  This will be
        passed to sympy's ``sympify`` function to make a *live* sympy object.
    x : str
        The dictionary key of the independent variable
    kwargs
        All additional keyword arguments are converted to sympy variables
        using the ``symbols`` function.  Note that IF the arguments are
        strs, it is assumed they are dictionary keys pointing to arrays
        on the ``target`` object.  If they are numerical values they are
        used 'as is'.  Numpy arrays are not accepted.  These must be stored
        in the ``target`` dictionary and referenced by key.

    Examples
    --------
    >>> import openpnm as op
    >>> from openpnm.models.physics import generic_source_term as gst
    >>> import numpy as np
    >>> import sympy
    >>> pn = op.network.Cubic(shape=[5, 5, 5], spacing=0.0001)
    >>> water = op.phase.Water(network=pn)
    >>> water['pore.a'] = 1
    >>> water['pore.b'] = 2
    >>> water['pore.c'] = 3
    >>> water['pore.x'] = np.random.random(water.Np)
    >>> y = 'a*x**b + c'
    >>> arg_map = {'a':'pore.a', 'b':'pore.b', 'c':'pore.c'}
    >>> water.add_model(propname='pore.general',
    ...                 model=gst.general_symbolic,
    ...                 eqn=y, x='pore.x', **arg_map)

    """
    from sympy import symbols, sympify
    eqn = sympify(eqn)
    # Get the data
    data = {'x': target[x]}
    args = {'x': symbols('x')}
    for key in kwargs.keys():
        if isinstance(kwargs[key], str):
            data[key] = target[kwargs[key]]
        else:
            data[key] = kwargs[key]
        args[key] = symbols(key)
    r, s1, s2 = _build_func(eqn, **args)
    r_val = r(*data.values())
    s1_val = s1(*data.values())
    s2_val = s2(*data.values())
    values = {'S1': s1_val, 'S2': s2_val, 'rate': r_val}
    return values


@_doctxt
def butler_volmer_conc(
    target, X, n, i0_ref, c_ref, beta,
    gamma=1,
    temperature="pore.temperature",
    reaction_area="pore.reaction_area",
    solid_voltage="pore.solid_voltage",
    electrolyte_voltage="pore.electrolyte_voltage",
    open_circuit_voltage="pore.open_circuit_voltage",
):
    r"""
    Calculates the rate, slope and intercept of the Butler-Volmer kinetic
    model based on **concentration** to be used in mass transfer
    algorithms.

    Parameters
    ----------
    %(target_blurb)s
    X : str
        The dictionary key of the quantity of interest (i.e. main variable
        to be solved; in this case, concentration).
    n : float
        Number of electrons transferred in the redox reaction.
    i0_ref : float
        Exchange current density for some conveniently selected value of
        c_ref [A/m^2].
    c_ref : float
        Reference concentration [mol/m^3].
    beta : float
        Symmetry factor. The value of beta represents the
        fraction of the applied potential that promotes the
        cathodic reaction. Frequently, beta is assummed to be
        0.5, although the theoretical justification for this
        is not completely rigorous. This kinetic parameter must be determined
        to agree with experimental data.
    gamma : float
        The exponent of the concentration term
    solid_voltage : str
        The dictionary key of solid phase voltages [V].
    electrolyte_voltage : str
        The dictionary key of electrolyte phase voltages [V].
    open_circuit_voltage : str
        The dictionary key of equilibrium potential values [V].
    reaction_area : str
        The dictionary key of reaction area values [m^2].
    temperature : str
        The dictionary key of temperature values [K].

    Returns
    -------
    dict
        Dictionary containing the following key/value pairs:

        - rate : The value of the source term function at the given X.
        - S1 : The slope of the source term function at the given X.
        - S2 : The intercept of the source term function at the given X.

    Notes
    -----
    The difference between butler_volmer_conc and butler_volmer_voltage is
    that the former is linearized with respect to the electrolyte
    concentration whereas the latter is linearized with respect to the
    electrolyte voltage.

    Consequently, while the S1 and S2 produced by these model shouldn't be
    identical, they should both produce the same **rate** with the only
    difference that the rate generated by butler_volmer_conc has the units
    [mol/s] whereas that generated by butler_volmer_voltage has the units
    [C/s]. Therefore, the two rates will differ by n * F, where n is the
    number of electrons transferred and F is the Faraday's constant. The
    Butler-Volmer equation used in this function is based on Eq. 8.24
    of the Electrochemical Systems reference book cited here.

    .. math::
        r_{mass} = \frac{ i A }{ n F }=
        i_{0ref} A_{rxn} (\frac{ 1 }{ n F })(\frac{ X }{ c_{ref} }) ^ {\gamma}
        \Big(
            \exp(  \frac{(1-\beta) n F}{RT} \eta_s )
          - \exp( -\frac{\beta n F}{RT} \eta_s )
        \Big)

    where:

    .. math::
        \eta_s = \phi_{met} - \phi_{soln} - U_{eq}

    where :math:`{\phi_{met}}` is the electrostatic potential of the electrode,
    :math:`{\phi_{soln}}` is the electrostatic potential of the electrolyte
    solution, and :math:`{U_{eq}}` is the equilibrium potential, which is
    the potential at which the net rate of reaction is zero. Here, we
    assume U_{eq} is equal to the open-circuit voltage and is constant.
    Alternatively, the dependency of the  U_{eq}  to the consentration
    of species can be defined as a function and assigned to the
    phase['pore.open_circuit_voltage'] (e.g. Eq.8.20 of
    the reference book (Electrochemical Systems).

    The slope and intercept provide a linearized source term equation
    about the current value of X as follow:

    .. math::
        rate = S_{1} X + S_{2}

<<<<<<< HEAD
    Reference: Rahn, Christopher D. Wang, Chao-Yang. (2013). Battery Systems Engineering -
    3.2.1 The Butler-Volmer Equation. (pp. 27). John Wiley & Sons.
=======
    Reference: John Newman, Karen E. Thomas-Alyea, Electrochemical Systems,
    John Wiley & Sons, third edition, 2004.
    For more details read Chapter8:Electrode kinetics (e.g. Eqs: 8.6,8.10,8.24).
>>>>>>> 77717640

    """
    network = target.project.network
    domain = target._domain
    pores = domain.pores(target.name)

    # Fetch model variables
    X = target[X]
    T = target[temperature]
    phi_met = target[solid_voltage]
    phi_soln = target[electrolyte_voltage]
    U_eq = target[open_circuit_voltage]
    A_rxn = network[reaction_area][pores]
    F = _sp.constants.physical_constants["Faraday constant"][0]
    R = _sp.constants.R
    # Linearize with respect to X (electrolyte concentration)
    eta_s = phi_met - phi_soln - U_eq
    cte = i0_ref * A_rxn / (n * F)
    m1 = (1-beta) * n * F / (R * T)
    m2 = beta * n * F / (R * T)
    fV = _np.exp(m1 * eta_s) - _np.exp(-m2 * eta_s)
    fC = (X / c_ref)**gamma
    r = cte * fC * fV
    drdC = cte * (X / c_ref)**(gamma - 1) * (1 / c_ref) * fV
    S1 = drdC
    S2 = r - drdC * X

    values = {"S1": S1, "S2": S2, "rate": r}
    return values


def butler_volmer_voltage(
    target, X, n, i0_ref, c_ref, beta,
    gamma=1,
    temperature="pore.temperature",
    reaction_area="pore.reaction_area",
    solid_voltage="pore.solid_voltage",
    open_circuit_voltage="pore.open_circuit_voltage",
    electrolyte_concentration="pore.electrolyte_concentration",
):
    r"""
    Calculates the rate, slope and intercept of the Butler-Volmer kinetic model
    based on **voltage** to be used in electron conduction algorithms.

    Parameters
    ----------
    target : OpenPNM Phase
        The Physics object where the result will be applied.
    X : str
        The dictionary key of the quantity of interest (i.e. main variable
        to be solved; in this case, electrolyte voltage).
    n : float
        Number of electrons transferred in the redox reaction.
    i0_ref : float
        Exchange current density for some conveniently selected value of
        c_ref [A/m^2].
    c_ref : float
        Reference concentration [mol/m^3].
    beta : float
        Symmetry factor. The value of beta represents the
        fraction of the applied potential that promotes the
        cathodic reaction. Frequently, beta is assummed to be
        0.5, although the theoretical justification for this
        is not completely rigorous. This kinetic parameter must be determined
        to agree with experimental data.
    gamma : float
        The exponent of the concentration term
    electrolyte_concentration : str
        The dictionary key of the electrolyte concentrations [mol/m^3].
    solid_voltage : str
        The dictionary key of solid phase voltages [V].
    electrolyte_voltage : str
        The dictionary key of electrolyte phase voltages [V].
    open_circuit_voltage : str
        The dictionary key of equilibrium potential values [V].
    reaction_area : str
        The dictionary key of reaction area values [m^2].
    temperature : str
        The dictionary key of temperature values [K].

    Returns
    -------
    rate_info : dict
        Dictionary containing the following key/value pairs:

        - rate : The value of the source term function at the given X.
        - S1 : The slope of the source term function at the given X.
        - S2 : The intercept of the source term function at the given X.

    Notes
    -----
    The difference between butler_volmer_conc and butler_volmer_voltage is
    that the former is linearized with respect to the electrolyte
    concentration whereas the latter is linearized with respect to the
    electrolyte voltage.

    Consequently, while the S1 and S2 produced by these model shouldn't be
    identical, they should both produce the same **rate** with the only
    difference that the rate generated by butler_volmer_conc has the units
    [mol/s] whereas that generated by butler_volmer_voltage has the units
    [C/s]. Therefore, the two rates will differ by n * F, where n is the
    number of electrons transferred and F is the Faraday's constant. The
    Butler-Volmer equation used in this function is based on Eq. 8.24
    of the Electrochemical Systems reference book cited here.

    .. math::
        r_{charge}=i A = i_{0ref} A_{rxn} (\frac{ c }{ c_{ref} }) ^ {\gamma}
        \Big(
            \exp(  \frac{(1-\beta) n F}{RT} \eta_s )
          - \exp( -\frac{\beta n F}{RT} \eta_s )
        \Big)

    where:

    .. math::
        \eta_s = \phi_{met} - \phi_{soln} - U_{eq}

    where :math:`{\phi_{met}}` is the electrostatic potential of the electrode,
    :math:`{\phi_{soln}}` is the electrostatic potential of the electrolyte
    solution, and :math:`{U_{eq}}` is the equilibrium potential, which is
    the potential at which the net rate of reaction is zero. Here, we
    assume U_{eq} is equal to the open-circuit voltage and is constant.
    Alternatively, the dependency of the  U_{eq}  to the consentration
    of species can be defined as a function and assigned to the
    phase['pore.open_circuit_voltage'] (e.g. Eq.8.20 of
    the reference book (Electrochemical Systems).

    The slope and intercept provide a linearized source term equation
    about the current value of X as follow:

    .. math::
        rate = S_{1} X + S_{2}

<<<<<<< HEAD
    Reference: Rahn, Christopher D. Wang, Chao-Yang. (2013). Battery Systems Engineering -
    3.2.1 The Butler-Volmer Equation. (pp. 27). John Wiley & Sons.
=======
    Reference: John Newman, Karen E. Thomas-Alyea, Electrochemical Systems,
    John Wiley & Sons, third edition, 2004.
    For more details read Chapter8:Electrode kinetics (e.g. Eqs: 8.6,8.10,8.24).
>>>>>>> 77717640
    """
    network = target.project.network
    domain = target._domain
    pores = domain.pores(target.name)

    # Fetch model variables
    A_rxn = network[reaction_area][pores]
    phi_met = target[solid_voltage]
    U_eq = target[open_circuit_voltage]
    c = target[electrolyte_concentration]
    T = target[temperature]
    X = target[X]
    F = _sp.constants.physical_constants["Faraday constant"][0]
    R = _sp.constants.R

    # Linearize with respect to X (electrolyte voltage)
    eta_s = phi_met - X - U_eq
    cte = i0_ref * A_rxn
    m1 = (1-beta) * n * F / (R * T)
    m2 = beta * n * F / (R * T)
    fV = _np.exp(m1 * eta_s) - _np.exp(-m2 * eta_s)
    dfVdV = -(m1 * _np.exp(m1 * eta_s) + m2 * _np.exp(-m2 * eta_s))
    fC = (c / c_ref)**gamma
    r = cte * fC * fV
    drdV = cte * fC * dfVdV
    S1 = drdV
    S2 = r - drdV * X

    values = {"S1": S1, "S2": S2, "rate": r}
    return values<|MERGE_RESOLUTION|>--- conflicted
+++ resolved
@@ -644,14 +644,9 @@
     .. math::
         rate = S_{1} X + S_{2}
 
-<<<<<<< HEAD
-    Reference: Rahn, Christopher D. Wang, Chao-Yang. (2013). Battery Systems Engineering -
-    3.2.1 The Butler-Volmer Equation. (pp. 27). John Wiley & Sons.
-=======
     Reference: John Newman, Karen E. Thomas-Alyea, Electrochemical Systems,
     John Wiley & Sons, third edition, 2004.
     For more details read Chapter8:Electrode kinetics (e.g. Eqs: 8.6,8.10,8.24).
->>>>>>> 77717640
 
     """
     network = target.project.network
@@ -785,14 +780,9 @@
     .. math::
         rate = S_{1} X + S_{2}
 
-<<<<<<< HEAD
-    Reference: Rahn, Christopher D. Wang, Chao-Yang. (2013). Battery Systems Engineering -
-    3.2.1 The Butler-Volmer Equation. (pp. 27). John Wiley & Sons.
-=======
     Reference: John Newman, Karen E. Thomas-Alyea, Electrochemical Systems,
     John Wiley & Sons, third edition, 2004.
     For more details read Chapter8:Electrode kinetics (e.g. Eqs: 8.6,8.10,8.24).
->>>>>>> 77717640
     """
     network = target.project.network
     domain = target._domain
