--- conflicted
+++ resolved
@@ -6,7 +6,6 @@
 
 """
 import numpy as _np
-import openpnm.physics.GenericPhysics as _GenericPhysics
 
 __all__ = [
     "generic_hydraulic",
@@ -19,7 +18,7 @@
 
 
 def generic_hydraulic(
-        target: _GenericPhysics,
+        target,
         pore_viscosity='pore.viscosity',
         throat_viscosity='throat.viscosity',
         size_factors='throat.hydraulic_size_factors'
@@ -65,17 +64,9 @@
 
     return gh
 
-__all__ = [
-    "hagen_poiseuille",
-    "hagen_poiseuille_2d",
-    "hagen_poiseuille_power_law",
-    "valvatne_blunt",
-    "classic_hagen_poiseuille"
-]
-
 
 def hagen_poiseuille(
-    target: _GenericPhysics,
+    target,
     pore_area="pore.area",
     throat_area="throat.area",
     pore_viscosity="pore.viscosity",
@@ -164,11 +155,7 @@
 
 
 def hagen_poiseuille_2d(
-<<<<<<< HEAD
-    target: _GenericPhysics,
-=======
     target,
->>>>>>> 67d4f7b6
     pore_diameter="pore.diameter",
     throat_diameter="throat.diameter",
     pore_viscosity="pore.viscosity",
@@ -252,7 +239,7 @@
 
 
 def hagen_poiseuille_power_law(
-    target: _GenericPhysics,
+    target,
     pore_area="pore.area",
     throat_area="throat.area",
     pore_viscosity_min="pore.viscosity_min",
@@ -451,7 +438,7 @@
 
 
 def valvatne_blunt(
-    target: _GenericPhysics,
+    target,
     pore_viscosity="pore.viscosity",
     throat_viscosity="throat.viscosity",
     pore_shape_factor="pore.shape_factor",
@@ -556,7 +543,7 @@
 
 
 def classic_hagen_poiseuille(
-    target: _GenericPhysics,
+    target,
     pore_diameter="pore.diameter",
     throat_diameter="throat.diameter",
     throat_length="throat.length",
