--- conflicted
+++ resolved
@@ -19,12 +19,9 @@
 from . import throat_capillary_shape_factor
 from . import throat_centroid
 from . import throat_vector
-<<<<<<< HEAD
 from . import hydraulic_size_factors
 from . import diffusive_size_factors
 from . import conduit_lengths
-=======
->>>>>>> 3bc89bf9
 
 # Up for deprecation
 pore_area = pore_cross_sectional_area
