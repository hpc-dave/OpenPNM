--- conflicted
+++ resolved
@@ -1,9 +1,4 @@
-<<<<<<< HEAD
-import numpy as np
-from scipy import constants
-=======
 import numpy as _np
->>>>>>> ac30aa84
 
 
 def sphere(target, pore_diameter='pore.diameter', throat_area='throat.area'):
@@ -30,15 +25,9 @@
     """
     network = target.project.network
     R = target[pore_diameter]/2
-<<<<<<< HEAD
-    Asurf = 4*constants.pi*R**2
-    Tn = network.find_neighbor_throats(pores=target.Ps, flatten=False)
-    Tsurf = np.array([np.sum(network[throat_area][Ts]) for Ts in Tn])
-=======
     Asurf = 4*_np.pi*R**2
     Tn = network.find_neighbor_throats(pores=target.Ps, flatten=False)
     Tsurf = _np.array([_np.sum(network[throat_area][Ts]) for Ts in Tn])
->>>>>>> ac30aa84
     value = Asurf - Tsurf
     return value
 
@@ -65,10 +54,6 @@
     network = target.project.network
     D = target[pore_diameter]
     Tn = network.find_neighbor_throats(pores=target.Ps, flatten=False)
-<<<<<<< HEAD
-    Tsurf = np.array([np.sum(network[throat_area][Ts]) for Ts in Tn])
-=======
     Tsurf = _np.array([_np.sum(network[throat_area][Ts]) for Ts in Tn])
->>>>>>> ac30aa84
     value = 6*D**2 - Tsurf
     return value