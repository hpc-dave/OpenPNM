--- conflicted
+++ resolved
@@ -10,25 +10,7 @@
 """
 
 import logging as logging
-<<<<<<< HEAD
-from .misc import Docorator
-from .misc import PrintableDict
-from .misc import PrintableList
-from .misc import NestedDict
-from .misc import SubDict
-from .misc import SettingsDict
-from .misc import GenericSettings
-from .misc import HealthDict
-from .misc import flat_list
-from .misc import sanitize_dict
-from .misc import unique_list
-from .misc import tic, toc
-from .misc import is_symmetric
-from .misc import nbr_to_str
-from .misc import prettify_logger_message
-=======
 from .misc import *
->>>>>>> eb001be3
 from .Workspace import Workspace
 from .Project import Project
 
