--- conflicted
+++ resolved
@@ -3,11 +3,8 @@
 from traits.api import HasTraits, Trait
 from openpnm.utils import PrintableDict
 from auto_all import start_all, end_all
-<<<<<<< HEAD
-
-
-=======
->>>>>>> 51abcd04
+
+
 logger = logging.getLogger(__name__)
 
 
