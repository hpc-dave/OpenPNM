import logging
import time
import uuid
import openpnm
import numpy as np
from copy import deepcopy
from openpnm.utils import HealthDict, Workspace
from openpnm.utils import SettingsAttr
from ._grid import Tableist


logger = logging.getLogger(__name__)
ws = Workspace()
__all__ = [
    'Project',
    ]


class ProjectSettings(SettingsAttr):
    r"""
    uuid : str
        A universally unique identifier for the object to keep things straight
    """
    uuid = ''


class Project(list):
    r"""
    This class provides a container for all OpenPNM objects in a given
    simulation.

    A simulation is defined as a Network and all of it's associated objects.
    When instantiating a Network, a Project can be passed as an argument, but
    if not given one is created. When instantiating any other object either
    a Network or a Project can be supplied. In the former case, the
    Network's Project is retrieved and used. The end result is that all
    objects are stored in a specific Project.

    The Project to which any object belongs can be retrieved with
    ``obj.project``. Conversely, printing a Project displays a list of all
    objects it contains.

    Moreover, all Projects are registered with the Workspace. Since there can
    be only instance of the Workspace it is possible to view all open Projects
    by printing the Workspace.

    See Also
    --------
    Workspace

    """

    def __init__(self, *args, **kwargs):
        name = kwargs.pop('name', None)
        super().__init__(*args, **kwargs)
        self.settings = ProjectSettings()
        ws[name] = self  # Register self with workspace
        self.settings['uuid'] = str(uuid.uuid4())

    def extend(self, obj):
        r"""
        This function is used to add objects to the project. Arguments can
        be single OpenPNM objects, an OpenPNM project list, or a plain list of
        OpenPNM objects. Note that if an object has the same name as one
        already existing on the project, the it will be renamed automatically.
        """
        if not isinstance(obj, list):
            obj = [obj]
        for item in obj:
            if hasattr(item, '_mro'):
                if 'GenericNetwork' in item._mro():
                    if self.network:
                        raise Exception('Project already has a network')
                # Must use append since extend breaks the dicts up into
                # separate objects, while append keeps it as a single object.
                if item in self:
                    raise Exception('Supplied object already part of project')
                if item.name in self.names:
                    item.name = self._generate_name(item)
                super().append(item)
            else:
                raise Exception('Only OpenPNM objects can be added')

    def append(self, obj):
        r"""
        The Project (a list) must be kept as a flat list, so the append
        function, which can normally be used to insert a list into a list, is
        overloaded to basically prevent the normal append operation and simply
        calls ``extend``.

        """
        self.extend(obj)

    def remove(self, obj):
        r"""
        The given object is removed from the project

        This removes the object, along with all it's labels in associated
        objects, but does NOT remove the associated objects.

        See Also
        -------
        purge_object

        """
        self.purge_object(obj, deep=False)

    def pop(self, index):
        r"""
        The object at the given index is removed from the list and returned.

        Notes
        -----
        This method uses ``purge_object`` to perform the actual removal of the
        object. It is reommended to just use that directly instead.

        See Also
        --------
        purge_object

        """
        obj = self[index]
        self.purge_object(obj, deep=False)
        return obj

    def insert(self, index, obj):
        r"""
        Inserts the supplied object at the specified index in the Project list

        Notes
        -----
        The order of the objects in an OpenPNM Project lists do not matter, so
        it is recommended to just use ``append`` instead.

        See Also
        --------
        append
        extend

        """
        self.extend(obj)

    def clear(self, objtype=[]):
        r"""
        Clears objects from the project entirely or selectively, depdening on
        the received arguments.

        Parameters
        ----------
        objtype : list of strings
            A list containing the object type(s) to be removed.  If no types
            are specified, then all objects are removed.  To clear only objects
            of a specific type, use *'network'*, *'geometry'*, *'phase'*,
            *'physics'*, or *'algorithm'*.  It's also possible to use
            abbreviations, like *'geom'*.

        """
        if len(objtype) == 0:
            super().clear()
        else:
            names = [obj.name for obj in self]
            for name in names:
                try:
                    obj = self[name]
                    for t in objtype:
                        if obj._isa(t):
                            self.purge_object(obj)
                except KeyError:
                    pass

    def copy(self, name=None):
        r"""
        Creates a deep copy of the current project

        A deep copy means that new, unique versions of all the objects are
        created but with identical data and properties.

        Parameters
        ----------
        name : str
            The name to give to the new project. If not supplied, a name
            is automatically generated.

        Returns
        -------
        proj : list
            A new Project object containing copies of all objects

        Notes
        -----
        Because they are new objects, they are given a new uuid
        (``obj.settings['_uuid']``), but the uuid of the original object
        is also stored (``obj.settings['_uuid_old']``) for reference.

        """
        if name is None:
            name = ws._gen_name()
        proj = deepcopy(self)
        for item in proj:
            item.settings['_uuid'] = str(uuid.uuid4())
        self.settings['_uuid'] = str(uuid.uuid4())
        ws[name] = proj
        return proj

    @property
    def workspace(self):
        return ws

    def _set_name(self, name):
        if name is None:
            name = ws._gen_name()
        ws[name] = self

    def _get_name(self):
        for key in ws.keys():
            if ws[key] is self:
                return key

    name = property(fget=_get_name, fset=_set_name)

    def __getitem__(self, key):
        if isinstance(key, str):
            obj = None
            for item in self:
                if item.name == key:
                    obj = item
            if obj is None:
                raise KeyError(key)
        else:
            obj = super().__getitem__(key)
        return obj

    def find_phase(self, obj):
        r"""
        Finds the Phase associated with a given object.

        Parameters
        ----------
        obj : Base
            Can either be a Physics or Algorithm object

        Returns
        -------
        phase : GenericPhase

        Raises
        ------
        If no Phase object can be found, then an Exception is raised.

        """
        # If received algorithm, tell user to use alg.settings.phase
        if obj._isa('algorithm'):
            raise Exception("The name(s) of the associated phase(s) with algorithm"
                            " objects can be found via 'alg.settings.phase'")
        # If received phase, just return self
        if obj._isa('phase'):
            return obj
        # Otherwise find it using bottom-up approach (i.e. look in phase keys)
        for item in self.phases().values():
            if (f'pore.{obj.name}' in item) or (f'throat.{obj.name}' in item):
                return item
        # If all else fails, throw an exception
        raise Exception(f'Cannot find a phase associated with {obj.name}')

    def find_geometry(self, physics):
        r"""
        Finds the Geometry associated with a given Physics

        Parameters
        ----------
        physics : GenericPhysics
            The Physics object for which the Geometry object is sought

        Returns
        -------
        geom : GenericGeometry

        Raises
        ------
        If no Geometry object can be found, then an Exception is raised.

        """
        # Otherwise, use the bottom-up approach
        for geo in self.geometries().values():
            if physics in self.find_physics(geometry=geo):
                return geo
        # If all else fails, throw an exception
        raise Exception('Cannot find a geometry associated with '+physics.name)

    def find_physics(self, geometry=None, phase=None):
        r"""
        Finds the Physics object(s) associated with a given Geometry,
        Phase, or combination.

        Parameters
        ----------
        geometry : GenericGeometry
            The Geometry object for which the Physics object(s) are sought
        phase : GenericPhase
            The Phase object for which the Physics object(s) are sought

        Returns
        -------
        physics : list
            A list containing the Physics object(s). If only a
            ``geometry`` is specified the the Physics for all Phases is
            returned. If only a ``phase`` is specified, then the Physics
            for all Geometries is returned.  If both ``geometry`` and
            ``phase`` is specified then the list only contains a single
            Physics. If no Physics is found, the the list will be empty.
            See the Notes section for more information.

        See Also
        --------
        grid

        Notes
        -----
        The Project has a ``grid`` attribute that shows the associations of
        all objects.  If each Geometry represents a row and each Phase is a
        column, then each row/col intersection represents a Physics. This
        method finds the Physics' at each intersection

        """

        if geometry is not None and phase is not None:
            physics = self.find_physics(geometry=geometry)
            phases = list(self.phases().values())
            return physics[phases.index(phase)]

        if geometry is not None and phase is None:
            result = []
            geoPs = self.network[f'pore.{geometry.name}']
            geoTs = self.network[f'throat.{geometry.name}']
            for _phase in self.phases().values():
                physics = self.find_physics(phase=_phase)
                for phys in physics:
                    Ps = _phase.pores(phys.name)
                    physPs = _phase.to_mask(pores=Ps)
                    Ts = _phase.throats(phys.name)
                    physTs = _phase.to_mask(throats=Ts)
                    if np.all(geoPs == physPs) and np.all(geoTs == physTs):
                        result.append(phys)
            return result

        if geometry is None and phase is not None:
            names = set(self.physics().keys())
            keys = set([item.split('.')[-1] for item in phase.keys()])
            hits = names.intersection(keys)
            return [self.physics().get(i, None) for i in hits]

        return list(self.physics().values())

    def find_full_domain(self, obj):
        r"""
        Finds the full domain object associated with a given object.
        For geometry the network is found, for physics the phase is found
        and for all other objects which are defined for for the full
        domain, themselves are found.

        Parameters
        ----------
        obj : Base
            Can be any object

        Returns
        -------
        obj : Base

        """
        if 'Subdomain' not in obj._mro():
            # Network, Phase, Algorithm
            return obj
        if obj._isa() == 'geometry':
            # Geometry
            return self.network
        # Physics
        return self.find_phase(obj)

    def _validate_name(self, name):
        if name in self.names:
            raise Exception('Another object is already named '+name)
        for item in self:
            for key in item.keys():
                if key.split('.')[1] == name:
                    raise Exception('A property/label is already named '+name)

    def _generate_name(self, obj):
        prefix = obj.settings['prefix']
        num = len(self._get_objects_by_type(obj._isa())) + 1
        name = prefix + '_' + str(num).zfill(2)
        try:
            self._validate_name(name)
        except Exception:
            name = prefix + '_' + str(np.random.randint(100, 999))
        return name

    @property
    def names(self):
        names = [i.name for i in self]
        return names

    def purge_object(self, obj, deep=False):
        r"""
        Removes an object from the Project.  This removes all references
        to the object from all other objects (i.e. removes labels)

        Parameters
        ----------
        obj : Base or list[Base]
            The object(s) to purge
        deep : bool
            A flag that indicates whether to remove associated objects.
            If ``True``, then removing a Geometry or Phase also removes
            the associated Physics objects. If ``False`` (default) then
            only the given object is removed, along with its labels in all
            associated objects. Removing a Physics always keeps associated
            Geometry and Phases since they might also be associated with
            other Physics objects.

        Returns
        -------
        None

        Raises
        ------
        An Exception is raised if the object is a Network.

        Notes
        -----
        For a clearer picture of this logic, type ``print(project.grid)`` at
        the console.  A deep purge of a Geometry is like removing a row, while
        a Phase is like removing a column.

        """
        if isinstance(obj, list):
            for item in obj:
                self.purge_object(obj=item, deep=deep)
            return
        if obj._isa() in ['physics', 'algorithm']:
            self._purge(obj)
        if obj._isa() == 'geometry':
            if deep:
                physics = self.find_physics(geometry=obj)
                for phys in physics:
                    self._purge(self.physics()[phys.name])
            self._purge(obj)
        if obj._isa() == 'phase':
            if deep:
                physics = self.find_physics(phase=obj)
                for phys in physics:
                    self._purge(self.physics()[phys.name])
            self._purge(obj)
        if obj._isa() == 'network':
            raise Exception('Cannot purge a network, just make a new project')

    def _purge(self, obj):
        for item in self:
            for key in list(item.keys()):
                if key.split('.')[-1] == obj.name:
                    del item[key]
        super().remove(obj)

    def save_object(self, obj):
        r"""
        Saves the given object or list of objects to a pickle file

        Parameters
        ----------
        obj : Base or list[Base]
            The objects to be saved. Depending on the object type, the
            file extension will be one of 'net', 'geo', 'phase', 'phys'
            or 'alg'.

        Returns
        -------
        None

        """
        from openpnm.io import Pickle
        Pickle.save_object_to_file(objs=obj)

    def load_object(self, filename):
        r"""
        Loads a single object from a pickle file

        Parameters
        ----------
        filename : str or Path
            The name of the file containing the saved object.  Can include
            an absolute or relative path as well. If only a filename is
            given it will be saved in the current working directory. The
            object type is inferred from

        Returns
        -------
        None

        """
        from openpnm.io import Pickle
        Pickle.load_object_from_file(filename=filename, project=self)

    def save_project(self, filename=None):
        r"""
        Saves the current project to a ``pnm`` file.

        Parameters
        ----------
        filename : str or Path
            The name of the file. Can include an absolute or relative path
            as well. If only a filename is given it will be saved in the
            current working directory.

        Returns
        -------
        None

        """
        ws.save_project(project=self, filename=filename)

    def _new_object(self, objtype, name=None):
        if objtype.startswith('net'):
            obj = openpnm.network.GenericNetwork(project=self, name=name)
        elif objtype.startswith('geo'):
            obj = openpnm.geometry.GenericGeometry(network=self.network, name=name,
                                                   pores=[], throats=[])
        elif objtype.startswith('pha'):
<<<<<<< HEAD
            obj = openpnm.phase.GenericPhase(project=self, name=name)
=======
            obj = openpnm.phases.GenericPhase(network=self.network, name=name)
>>>>>>> 0a5c0c79
        elif objtype.startswith('phy'):
            obj = openpnm.physics.GenericPhysics(network=self.network, name=name)
        elif objtype.startswith('alg'):
            obj = openpnm.algorithms.GenericAlgorithm(network=self.network, name=name)
        else:
            obj = openpnm.core.Base(project=self, name=name)
        return obj

    def export_data(self, phases=[], filename=None, filetype=None):
        r"""
        Exports the pore and throat data from the given object(s) into
        the specified file and format.

        Parameters
        ----------
        phases : list[GenericPhase]
            The data on each supplied phase will be added to file
        filename : str
            The file name to use.  If none is supplied then one will be
            automatically generated based on the name of the project
            containing the supplied Network, with the date and time appended.
        filetype : str
            Which file format to store the data. If a valid extension is
            included in the ``filename``, this is ignored. Option are:

            'vtk'
                (default) The Visualization Toolkit format, used by
                various softwares such as Paraview. This actually produces a 'vtp'
                file. NOTE: This can be quite slow since all the data is written
                to a simple text file. For large data simulations consider
                'xdmf'.
            'csv'
                The comma-separated values format, which is easily
                openned in any spreadsheet program. The column names represent
                the property name, including the type and name of the object to
                which they belonged, all separated by the pipe character.
            'xdmf'
                The extensible data markup format, is a very efficient
                format for large data sets. This actually results in the creation
                of two files, the *xmf* file and an associated *hdf* file. The
                *xmf* file contains instructions for looking into the *hdf* file
                where the data is stored. Paraview opens the *xmf* format natively,
                and is very fast.
            'mat'
                Matlab 'mat-file', which can be openned in Matlab.

        Notes
        -----
        This is a helper function for the actual functions in the ``io``
        module. For more control over the format of the output, and more
        information about the format refer to ``openpnm.io``.

        """
        import builtins

        project = self
        network = self.network
        if filename is None:
            filename = project.name + '_' + time.strftime('%Y%b%d_%H%M%p')
        if filetype is None:
            if '.' in filename:
                filetype = filename.split('.')[-1]
                # Convert file type to io class name
                temp = {"hdf": "hdf5", "xmf": "xdmf", "vtp": "vtk", "pkl": "pickle"}
                if filetype in temp.keys():
                    filetype = temp[filetype]
            else:
                raise Exception('File type not given')
        else:
            valid_filetypes = {"hdf5", "xdmf", "vtk", "pickle", "csv", "mat"}
            if filetype not in valid_filetypes:
                raise Exception('File type is not supported')
        # Fetch correct io class, using case insensitive look-up
        def igetattr(obj, attr):
            for a in dir(obj):
                if a.lower() == attr.lower():
                    return orig_getattr(obj, a)
        orig_getattr = builtins.getattr

        fmt = igetattr(openpnm.io, filetype)
        fmt.export_data(network=network, phases=phases, filename=filename)

    @property
    def network(self):
        net = list(self._get_objects_by_type('network').values())
        net = net[0] if len(net) > 0 else None
        return net

    def geometries(self, name=None):
        if name:
            return self._get_object_by_name(name)
        return self._get_objects_by_type('geometry')

    def phases(self, name=None):
        if name:
            return self._get_object_by_name(name)
        return self._get_objects_by_type('phase')

    def physics(self, name=None):
        if name:
            return self._get_object_by_name(name)
        return self._get_objects_by_type('physics')

    def algorithms(self, name=None):
        if name:
            return self._get_object_by_name(name)
        return self._get_objects_by_type('algorithm')

    def _get_object_by_name(self, name):
        for item in self:
            if item.name == name:
                return item
        raise Exception('An object named ' + name + ' was not found')

    def _get_objects_by_type(self, objtype):
        return {item.name: item for item in self if item._isa(objtype)}

    def __str__(self):
        s = []
        hr = '―'*78
        s.append(hr)
        s.append(' {0:<15} '.format('Object Name')
                 + '{0:<65}'.format('Object ID'))
        s.append(hr)
        for item in self:
            s.append(' {0:<15} '.format(item.name)
                     + '{0:<65}'.format(item.__repr__()))
        s.append(hr)
        return '\n'.join(s)

    def __repr__(self):
        return self.__str__()

    def check_geometry_health(self):
        r"""
        Performs a check to find pores with overlapping or undefined
        Geometries.

        Returns
        -------
        A HealthDict

        """
        health = HealthDict()
        health['overlapping_pores'] = []
        health['undefined_pores'] = []
        health['overlapping_throats'] = []
        health['undefined_throats'] = []
        geoms = self.geometries().keys()
        if len(geoms) > 0:
            net = self.network
            Ptemp = np.zeros((net.Np,))
            Ttemp = np.zeros((net.Nt,))
            for item in geoms:
                Pind = net['pore.'+item]
                Tind = net['throat.'+item]
                Ptemp[Pind] = Ptemp[Pind] + 1
                Ttemp[Tind] = Ttemp[Tind] + 1
            health['overlapping_pores'] = np.where(Ptemp > 1)[0].tolist()
            health['undefined_pores'] = np.where(Ptemp == 0)[0].tolist()
            health['overlapping_throats'] = np.where(Ttemp > 1)[0].tolist()
            health['undefined_throats'] = np.where(Ttemp == 0)[0].tolist()
        else:
            health['undefined_pores'] = self.network.Ps
            health['undefined_throats'] = self.network.Ts
        return health

    def check_physics_health(self, phase):
        r"""
        Performs a check to find pores which have overlapping or missing
        Physics.

        Parameters
        ----------
        phase : GenericPhase
            The Phase whose Physics should be checked

        Returns
        -------
        HealthDict

        """
        health = HealthDict()
        health['overlapping_pores'] = []
        health['undefined_pores'] = []
        health['overlapping_throats'] = []
        health['undefined_throats'] = []
        geoms = self.geometries().keys()
        if len(geoms) > 0:
            phys = self.find_physics(phase=phase)
            if len(phys) == 0:
                raise Exception(str(len(geoms))+' geometries were found, but'
                                + ' no physics')
            if None in phys:
                raise Exception('Undefined physics found, check the grid')
            Ptemp = np.zeros((phase.Np,))
            Ttemp = np.zeros((phase.Nt,))
            for item in phys:
                Pind = phase['pore.'+item.name]
                Tind = phase['throat.'+item.name]
                Ptemp[Pind] = Ptemp[Pind] + 1
                Ttemp[Tind] = Ttemp[Tind] + 1
            health['overlapping_pores'] = np.where(Ptemp > 1)[0].tolist()
            health['undefined_pores'] = np.where(Ptemp == 0)[0].tolist()
            health['overlapping_throats'] = np.where(Ttemp > 1)[0].tolist()
            health['undefined_throats'] = np.where(Ttemp == 0)[0].tolist()
        return health

    def check_data_health(self, obj):
        r"""
        Checks the health of pore and throat data arrays.

        Parameters
        ----------
        obj : Base
            A handle of the object to be checked

        Returns
        -------
        health : dict
            Returns a HealthDict object which is a basic dictionary with an
            added ``health`` attribute that is ``True`` is all entries in the
            dict are deemed healthy (empty lists), or ``False`` otherwise.

        """
        health = HealthDict()
        for item in obj.props():
            health[item] = []
            if obj[item].dtype == 'O':
                health[item] = 'No checks on object'
            elif np.sum(np.isnan(obj[item])) > 0:
                health[item] = 'Has NaNs'
            elif np.shape(obj[item])[0] != obj._count(item.split('.')[0]):
                health[item] = 'Wrong Length'
        return health

    def check_network_health(self):
        r"""
        This method checks the topological health of the network

        The following aspects are checked for:

            (1) Isolated pores
            (2) Disconnected clusters of pores
            (3) Duplicate throats
            (4) Headless throats
            (5) Bidirectional throats

        Returns
        -------
        health : dict
            A dictionary containing the offending pores or throat numbers
            under each named key.

        Notes
        -----
        It also returns a list of which pores and throats should be trimmed
        from the network to restore health.  This list is a suggestion only,
        and is based on keeping the largest cluster and trimming the others.

        - Does not yet check for duplicate pores
        - Does not yet suggest which throats to remove
        - This is just a 'check' and does not 'fix' the problems it finds

        """
        import openpnm.models.network as mods

        health = HealthDict()
        net = self.network

        # Check for headless throats
        headless = mods.headless_throats(net)
        health['headless_throats'] = np.where(headless)[0].tolist()

        # Check for throats that loop back onto the same pore
        looped = mods.looped_throats(net)
        health['looped_throats'] = np.where(looped)[0].tolist()

        # Check for individual isolated pores
        isolated = mods.isolated_pores(net)
        health['isolated_pores'] = np.where(isolated)[0].tolist()

        # Check for separated clusters of pores
        size = mods.cluster_size(net)
        mx = np.max(size)
        health['disconnected_pores'] = np.where(size < mx)[0].tolist()

        # Check for duplicate throats
        dupes = mods.duplicate_throats(net)
        health['duplicate_throats'] = np.where(dupes)[0].tolist()

        # Check for bidirectional throats
        bidir = mods.bidirectional_throats(net)
        health['bidirectional_throats'] = np.where(bidir)[0].tolist()

        return health

    def show_model_dependencies(self, prop, obj):
        """Brief explanation of 'show_model_dependencies'"""
        deps = {prop: self._get_deps(prop, obj)}
        self._view_dependencies(deps)

    def _get_deps(self, prop, obj):

        deps = {}
        try:
            model = obj.models[prop]
            for item in model.values():
                if isinstance(item, str):
                    if item.startswith('pore.') or item.startswith('throat.'):
                        upstream = self._get_deps(item, obj)
                        deps.update({item: upstream})
        except KeyError:
            if obj._isa('physics'):
                phase = self.find_phase(obj)
                geom = self.find_geometry(obj)
                if prop in phase.models.keys():
                    deps.update(self._get_deps(prop, phase))
                elif prop in geom.models.keys():
                    deps.update(self._get_deps(prop, geom))
                else:
                    pass
        return deps

    def _deps_to_jsongraph(self, children, name=None, parent=None):
        if parent is None:
            parent = "null"
        if name is None:
            name = list(children.keys())[0]
        tree = {"name": name,
                "parent": parent,
                "color": hex(hash(name.split('.')[1]))[3:9],
                "children": []}
        for item in children[name].keys():
            sub_tree = self._deps_to_jsongraph(parent=name, name=item,
                                               children=children[name])
            tree["children"].append(sub_tree)
        return tree

    def _view_dependencies(self, deps, port=8008):
        import json
        import webbrowser
        import threading
        import os
        web_dir = os.path.join(os.path.dirname(__file__), '../../public')
        os.chdir(web_dir)
        from http.server import HTTPServer, SimpleHTTPRequestHandler
        server = HTTPServer(server_address=('', port),
                            RequestHandlerClass=SimpleHTTPRequestHandler)
        thread = threading.Thread(target=server.serve_forever)
        thread.daemon = True
        thread.start()

        data = self._deps_to_jsongraph(deps)
        with open('data/tree.json', 'w') as outfile:
            json.dump(data, outfile)

        # Launch browser
        webbrowser.open(f"http://localhost:{port}/dep_map.html")

    def inspect_locations(self, element, indices, objs=[], mode='all'):
        r"""
        Shows the values of all props and/or labels for a given subset of
        pores or throats.

        Parameters
        ----------
        element : str
            The type of locations to inspect, either 'pores', or 'throats'
        indices : array_like
            The pore or throat indices to inspect
        objs : list[Base]
            If given, then only the properties on the recieved object are
            inspected.  If not given, then all objects are inspected (default).
        mode : list[str]
            Indicates whether to inspect 'props', 'labels', or 'all'.  The
            default is all

        Returns
        -------
        df : Pandas DataFrame
            A data frame object with each location as a column and each row
            as a property and/or label.

        """
        from pandas import DataFrame
        props = {}
        if not isinstance(objs, list):
            objs = [objs]
        if len(objs) == 0:
            objs = self
        for obj in objs:
            d = {k: obj[k][indices] for k in obj.keys(element=element, mode=mode)}
            for item in list(d.keys()):
                if d[item].ndim > 1:
                    d.pop(item)
                    if item == 'pore.coords':
                        d['pore.coords_X'], d['pore.coords_Y'], \
                            d['pore.coords_Z'] = obj['pore.coords'][indices].T
                    if item == 'throat.conns':
                        d['throat.conns_head'], d['throat.conns_tail'] = \
                            obj['throat.conns'][indices].T
                _ = [props.update({obj.name+'.'+item: d[item]}) for item in d.keys()]
        df = DataFrame(props)
        df = df.rename(index={k: indices[k] for k, _ in enumerate(indices)})
        return df.T

    def _regenerate_models(self, objs=[], propnames=[]):
        r"""
        Can be used to regenerate models across all objects in the project.

        Parameters
        ----------
        objs : list[Base]
            Can be used to specify which specific objects to regenerate. The
            default is to regenerate all objects. If a subset of objects is
            given, this function ensure they are generated in a sensible order
            such as any phases are done before any physics objects.
        propnames : list[str], or str
            The specific model to regenerate. If none are given then ALL
            models on all objects are regenerated. If a subset is given,
            then only object that have a corresponding model are regenerated,
            to avoid any problems. This means that a single model can be
            given, without specifying the objects.

        """
        objs = list(objs)
        if objs == []:
            objs = self
        if isinstance(propnames, str):
            propnames = [propnames]
        # Sort objs in the correct order (geom, phase, phys)
        net = [i for i in objs if i is self.network]
        geoms = [i for i in objs if i in self.geometries().values()]
        phases = [i for i in objs if i in self.phases().values()]
        phys = [i for i in objs if i in self.physics().values()]
        objs = net + geoms + phases + phys
        for obj in objs:
            if len(propnames) > 0:
                for model in propnames:
                    if model in obj.models.keys():
                        obj.regenerate_models(propnames=model)
            else:
                obj.regenerate_models()

    def _generate_grid(self):
        grid = ProjectGrid()
        # Create first/index column of grid
        rows = [self.network.name] + list(self.geometries().keys())
        grid.add_row(num=len(rows) - 1)
        grid.set_col(0, rows)
        # Creatle first/header row of grid
        cols = list(self.phases().keys())
        grid.add_col(num=len(cols))
        grid.set_row(0, vals=[self.network.name] + cols)
        # Now add physics objects to grid, adding new columns/rows as needed.
        miss = 0
        for p in self.physics().values():
            try:
                row = self.find_geometry(p)
                try:
                    col = self.find_phase(p)
                    grid.set_row_and_col(row=row.name, col=col.name, val=p.name)
                except Exception:
                    miss += 1
                    grid.set_row_and_col(row=row.name, col='?'*miss, val=p.name)
            except:
                try:
                    col = self.find_phase(p)
                    miss += 1
                    grid.set_row_and_col(row='?'*miss, col=col.name, val=p.name)
                except Exception:
                    miss += 1
                    grid.set_row_and_col(row='?'*miss, col='?'*miss, val=p.name)
        # See if any pores/throats are not assigned and add blank row
        if len(self.geometries()) > 0:
            h = self.check_geometry_health()
            if (len(h['undefined_pores']) > 0) or (len(h['undefined_throats']) > 0):
                grid.add_row()
        return grid

    def _get_grid(self):
        if not hasattr(self, '_grid'):
            grid = self._generate_grid()
            self._grid = grid
        else:  # Update current grid with new data, to save formats and settings
            grid = self._generate_grid()
            self._grid._grid.table_data = grid._grid.table_data
        return self._grid

    def _set_grid(self, grid):
        self._grid = grid

    grid = property(fget=_get_grid, fset=_set_grid)


class ProjectGrid(Tableist):
    r"""
    This is a subclass of a Tableist grid, which adds the ability to lookup
    by geometries and phases, as more specific versions of rows and cols
    """

    def row(self, name):
        r"""
        Retrieve a specified row from the table

        Parameters
        ----------
        name : str
            The row name, specified by the ``geometry`` object name

        Returns
        -------
        table
            A table object containing only a single row

        """
        return self.get_row(name)._grid.table_data[0]

    def col(self, name):
        r"""
        Retrieves a specified column from the table

        Parameters
        ----------
        name : str
            The column name, specified by the ``phase`` object name

        Returns
        -------
        table
            A table object containing only a single column

        """
        temp = self.get_col(name)._grid.table_data
        temp = [i[0] for i in temp]
        return temp

    def geometries(self):
        r"""
        Retrieves a list of all geometries
        """
        temp = self.index[1:]
        temp = [i[0] for i in temp]
        return temp

    def phases(self):
        r"""
        Retrieves a list of all phases
        """
        return self.header[0][1:]<|MERGE_RESOLUTION|>--- conflicted
+++ resolved
@@ -525,11 +525,7 @@
             obj = openpnm.geometry.GenericGeometry(network=self.network, name=name,
                                                    pores=[], throats=[])
         elif objtype.startswith('pha'):
-<<<<<<< HEAD
             obj = openpnm.phase.GenericPhase(project=self, name=name)
-=======
-            obj = openpnm.phases.GenericPhase(network=self.network, name=name)
->>>>>>> 0a5c0c79
         elif objtype.startswith('phy'):
             obj = openpnm.physics.GenericPhysics(network=self.network, name=name)
         elif objtype.startswith('alg'):
