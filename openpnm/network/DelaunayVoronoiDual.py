--- conflicted
+++ resolved
@@ -10,20 +10,12 @@
 
 class DelaunayVoronoiDual(GenericNetwork):
     r"""
-<<<<<<< HEAD
     Combined and interconnected Voronoi and Delaunay tessellations
 
     A Delaunay tessellation is performed on a set of base points then the
     corresponding Voronoi diagram is generated.  Finally, each Delaunay node
     is connected to it's neighboring Voronoi vertices to create interaction
     between the two networks.
-=======
-    A dual network based on complementary Voronoi and Delaunay networks.  A
-    Delaunay tessellation or triangulation is performed on randomly distributed
-    base points, then the corresponding Voronoi diagram is generated.  Finally,
-    each Delaunay node is connected to it's neighboring Voronoi vertices to
-    create interaction between the two networks.
->>>>>>> 6ae6cfe1
 
     All pores and throats are labelled according to their network (i.e.
     'pore.delaunay'), so they can be each assigned to a different Geometry.
@@ -49,30 +41,12 @@
         can be trimmed.
 
     shape : array_like
-<<<<<<< HEAD
-        The size of the domain.  It's possible to create cubic, cylindrical,
-        or spherical domains, as well as 2D square and circular by changing
-        the domain ``shape`` as follows:
-
-        [x, y, z] - will produce a normal cubic domain of dimension x, and
-        and z
-
-        [x, y, 0] - will produce a 2D square domain of size x by y
-
-        [r, z] - will produce a cylindrical domain with a radius of r and
-        height of z
-
-        [r, 0] - will produce a 2D circular domain with a radius of r
-
-        [r] - will produce a spherical domain with a radius of r
-=======
         The size and shape of the domain using for generating and trimming
         excess points. The coordinates are treated as the outer corner of a
         rectangle [x, y, z] whose opposite corner lies at [0, 0, 0].
 
         By default, a domain size of [1, 1, 1] is used.  To create a 2D network
         set the 3D dimension to 0.
->>>>>>> 6ae6cfe1
 
     Examples
     --------
@@ -83,38 +57,6 @@
 
     The resulting network can be quickly visualized:
 
-    >>> fig = op.topotools.plot_connections(network=net,
-    ...                                     throats=net.throats('voronoi'),
-    ...                                     color='b')
-    >>> fig = op.topotools.plot_connections(network=net,
-    ...                                     throats=net.throats('delaunay'),
-    ...                                     fig=fig, color='r')
-    >>> fig = op.topotools.plot_connections(network=net,
-    ...                                     throats=net.throats('intercon*'),
-    ...                                     fig=fig, color='g')
-
-    .. image:: /../docs/static/images/delaunay_voronoi_dual_network.png
-        :align: center
-
-<<<<<<< HEAD
-    The default shape is a unit cube, but it's also possible to generate
-    cylinders and spheres by specifying the domain size as [r, z] or [r],
-    respectively:
-
-    >>> sph = op.network.DelaunayVoronoiDual(num_points=50, shape=[1])
-    >>> cyl = op.network.DelaunayVoronoiDual(num_points=50, shape=[1, 1])
-
-    More control over the distribution of base points can be achieved by
-    calling ``topotools.generate_base_points`` directly:
-
-    >>> pts = op.topotools.generate_base_points(num_points=200,
-    ...                                         domain_size=[1, 5])
-    >>> pts -= [0, 0, 1]  # Shift points in the negative z-direction
-    >>> cyl = op.network.DelaunayVoronoiDual(points=pts, shape=[1, 3])
-    >>> fig = op.topotools.plot_connections(network=cyl)
-
-=======
->>>>>>> 6ae6cfe1
     """
 
     def __init__(self, shape, num_points=None, points=None, **kwargs):
