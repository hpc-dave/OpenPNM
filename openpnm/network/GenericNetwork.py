import numpy as np
import scipy.sparse as sprs
import scipy.spatial as sptl
from copy import deepcopy
from openpnm.core import Base, ModelsMixin, LegacyMixin, LabelMixin, ParamMixin
from openpnm import topotools
from openpnm.utils import Docorator, SettingsAttr
from openpnm.utils import Workspace, logging
import openpnm.models.topology as tm
logger = logging.getLogger(__name__)
ws = Workspace()
docstr = Docorator()


@docstr.get_sections(base='NetworkSettings', sections=['Parameters'])
@docstr.dedent
class NetworkSettings:
    r"""

    Parameters
    ----------
    %(BaseSettings.parameters)s
    """
    prefix = 'net'


class GenericNetwork(ParamMixin, Base, ModelsMixin, LegacyMixin, LabelMixin):
    r"""
    This generic class contains the main functionality used by all
    networks.

    Parameters
    ----------
    coords : array_like
        An Np-by-3 array of [x, y, z] coordinates for each pore.
    conns : array_like
        An Nt-by-2 array of [head, tail] connections between pores.

<<<<<<< HEAD
    Notes
    -----
    The ``GenericNetwork`` class houses a number of methods used for
    querying and managing the network's spatial and topological
    information.  The following table gives a very short overview of the
    methods added those already found on the ``openpnm.core.Base`` class.

=======
>>>>>>> fd98273c
    Examples
    --------
    >>> import openpnm as op

    Create some pore coordinates and connections manually and assign to a
    GenericNetwork instance. Consider a linear network of 4 pores and 3
    throats:

    ::

        0 ―― 1 ―― 3 ―― 2

    >>> coords = [[0, 0, 0], [1, 0, 0], [2, 0, 0], [3, 0, 0]]
    >>> conns = [[0, 1], [1, 3], [2, 3]]
    >>> pn = op.network.GenericNetwork(conns=conns, coords=coords)

    Networks have two required properties: 'pore.coords' and
    'throat.conns'. These arrays indicate the spatial location of each
    pore, and which pores are connected to which. Without these the
    network object cannot function.

    >>> print(pn.props())
    ――――――――――――――――――――――――――――――――――――――――――――――――――――――――――――――――――――――――――――――
    1     : pore.coords
    2     : throat.conns
    ――――――――――――――――――――――――――――――――――――――――――――――――――――――――――――――――――――――――――――――

    The GenericNetwork class has several methods for querying the
    topology.

    >>> Ps = pn.find_neighbor_pores(pores=1)
    >>> print(Ps)
    [0 3]
    >>> Ts = pn.find_neighbor_throats(pores=[0, 1])
    >>> print(Ts)
    [0 1]
    >>> print(pn.num_neighbors(2))
    [1]

    All of the topological queries are accomplished by inspecting the
    adjacency and incidence matrices. They are created on demand, and are
    stored for future use to save construction time.

    """
    def __init__(self, conns=None, coords=None, settings={}, **kwargs):
        self.settings = SettingsAttr(NetworkSettings, settings)
        super().__init__(settings=self.settings, **kwargs)
        self._am = {}
        self._im = {}
        if coords is not None:
            Np = np.shape(coords)[0]
            self['pore.all'] = np.ones(Np, dtype=bool)
            self['pore.coords'] = np.array(coords)

        if conns is not None:
            Nt = np.shape(conns)[0]
            self['throat.all'] = np.ones(Nt, dtype=bool)
            self['throat.conns'] = np.array(conns)
        self.add_model(propname='pore.coordination_number',
                       model=tm.coordination_number,
                       regen_mode='explicit')

    def __setitem__(self, key, value):
        if key == 'throat.conns':
            if np.shape(value)[1] != 2:
                logger.error('Wrong size for throat conns!')
            else:
                if np.any(value[:, 0] > value[:, 1]):
                    logger.debug('Converting throat.conns to be upper triangular')
                    value = np.sort(value, axis=1)
        super().__setitem__(key, value)

    def __getitem__(self, key):
        element, prop = key.split('.', 1)
        # Deal with special keys first
        if key.split('.')[-1] == self.name:
            element = key.split('.')[0]
            return self[f"{element}.all"]
        if key.split('.')[-1] == '_id':
            self._gen_ids()
            return self.get(f"{element}._id")
        vals = super().__getitem__(key)
        return vals

    @property
    def _subdomains(self):
        return list(self.project.geometries().values())

    def _gen_ids(self):
        IDs = self.get('pore._id', np.array([], ndmin=1, dtype=np.int64))
        if len(IDs) < self.Np:
            temp = ws._gen_ids(size=self.Np - len(IDs))
            self['pore._id'] = np.concatenate((IDs, temp))
        IDs = self.get('throat._id', np.array([], ndmin=1, dtype=np.int64))
        if len(IDs) < self.Nt:
            temp = ws._gen_ids(size=self.Nt - len(IDs))
            self['throat._id'] = np.concatenate((IDs, temp))

    def get_adjacency_matrix(self, fmt='coo'):
        r"""
        Adjacency matrix in the specified sparse format, with throat IDs
        indicating the non-zero values.

        Parameters
        ----------
        fmt : str, default is 'coo'
            The sparse storage format to return. Options are:
                **'coo'** : This is the native format of OpenPNM's data
                **'lil'** : Enables row-wise slice of the matrix
                **'csr'** : Favored by most linear algebra routines
                **'dok'** : Enables subscript access of locations

        Notes
        -----
        This method will only create the requested matrix in the specified
        format if one is not already saved on the object.  If not present,
        this method will create and return the matrix, as well as store it
        for future use.

        To obtain a matrix with weights other than throat IDs at each
        non-zero location use ``create_adjacency_matrix``.

        To obtain the non-directed graph, with only upper-triangular
        entries, use ``sp.sparse.triu(am, k=1)``.

        """
        # Retrieve existing matrix if available
        if fmt in self._am.keys():
            am = self._am[fmt]
        else:
            am = self.create_adjacency_matrix(weights=self.Ts, fmt=fmt)
            self._am[fmt] = am
        return am

    def get_incidence_matrix(self, fmt='coo'):
        r"""
        Incidence matrix in the specified sparse format, with pore IDs
        indicating the non-zero values.

        Parameters
        ----------
        fmt : str, default is 'coo'
            The sparse storage format to return. Options are:
                **'coo'** : This is the native format of OpenPNM's data
                **'lil'** : Enables row-wise slice of the matrix
                **'csr'** : Favored by most linear algebra routines
                **'dok'** : Enables subscript access of locations

        Notes
        -----
        This method will only create the requested matrix in the specified
        format if one is not already saved on the object. If not present,
        this method will create and return the matrix, as well as store it
        for future use.

        To obtain a matrix with weights other than pore IDs at each
        non-zero location use ``create_incidence_matrix``.

        """
        if fmt in self._im.keys():
            im = self._im[fmt]
        elif self._im.keys():
            im = self._im[list(self._im.keys())[0]]
            tofmt = getattr(im, f"to{fmt}")
            im = tofmt()
            self._im[fmt] = im
        else:
            im = self.create_incidence_matrix(weights=self.Ts, fmt=fmt)
            self._im[fmt] = im
        return im

    im = property(fget=get_incidence_matrix)

    am = property(fget=get_adjacency_matrix)

    def create_adjacency_matrix(self, weights=None, fmt='coo', triu=False,
                                drop_zeros=False):
        r"""
        Generates a weighted adjacency matrix in the desired sparse format

        Parameters
        ----------
        weights : array_like, optional
            An array containing the throat values to enter into the matrix
            (in graph theory these are known as the 'weights').

            If the array is Nt-long, it implies that the matrix is
            symmetric, so the upper and lower triangular regions are
            mirror images. If it is 2*Nt-long then it is assumed that the
            first Nt elements are for the upper triangle, and the last Nt
            element are for the lower triangular.

            If omitted, ones are used to create a standard adjacency
            matrix representing connectivity only.
        fmt : str, optional
            The sparse storage format to return. Options are:
                **'coo'** : This is the native format of OpenPNM's data
                **'lil'** : Enables row-wise slice of the matrix
                **'csr'** : Favored by most linear algebra routines
                **'dok'** : Enables subscript access of locations
        triu : bool, default is ``False``
            If ``True``, the returned sparse matrix only contains the
            upper-triangular elements. This argument is ignored if the
            ``weights`` array is 2*Nt-long.
        drop_zeros : bool, default is ``False``
            If ``True``, applies the ``eliminate_zeros`` method of the
            sparse array to remove all zero locations.

        Returns
        -------
        An adjacency matrix in the specified Scipy sparse format.

        Notes
        -----
        The adjacency matrix is used by OpenPNM for finding the pores
        connected to a give pore or set of pores. Specifically, an
        adjacency matrix has Np rows and Np columns. Each row represents
        a pore, containing non-zero values at the locations corresponding
        to the indices of the pores connected to that pore. The
        ``weights`` argument indicates what value to place at each
        location, with the default being 1's to simply indicate
        connections. Another useful option is throat indices, such that
        the data values on each row indicate which throats are connected
        to the pore.

        Examples
        --------
        >>> import openpnm as op
        >>> pn = op.network.Cubic(shape=[5, 5, 5])
        >>> weights = np.random.rand(pn.num_throats(), ) < 0.5
        >>> am = pn.create_adjacency_matrix(weights=weights, fmt='csr')

        """
        allowed_weights = [(self.Nt,), (2 * self.Nt,), (self.Nt, 2)]
        # Check if provided data is valid
        if weights is None:
            weights = np.ones((self.Nt,), dtype=int)
        elif np.shape(weights) not in allowed_weights:
            raise Exception('Received weights are of incorrect length')
        weights = np.array(weights)

        # Append row & col to each other, and data to itself
        conn = self['throat.conns']
        row = conn[:, 0]
        col = conn[:, 1]
        if weights.shape == (2 * self.Nt):
            # The flip is necessary since we want [conns.T, reverse(conns).T].T
            row = np.append(row, conn[:, 1])
            col = np.append(col, conn[:, 0])
        elif weights.shape == (self.Nt, 2):
            # The flip is necessary since we want [conns.T, reverse(conns).T].T
            row = np.append(row, conn[:, 1])
            col = np.append(col, conn[:, 0])
            weights = weights.flatten(order='F')
        elif not triu:
            # The flip is necessary since we want [conns.T, reverse(conns).T].T
            row = np.append(row, conn[:, 1])
            col = np.append(col, conn[:, 0])
            weights = np.append(weights, weights)

        # Generate sparse adjacency matrix in 'coo' format
        temp = sprs.coo_matrix((weights, (row, col)), (self.Np, self.Np))

        if drop_zeros:
            temp.eliminate_zeros()

        # Convert to requested format
        if fmt == 'coo':
            pass  # temp is already in coo format
        elif fmt == 'csr':
            temp = temp.tocsr()
        elif fmt == 'lil':
            temp = temp.tolil()
        elif fmt == 'dok':
            temp = temp.todok()

        return temp

    def create_incidence_matrix(self, weights=None, fmt='coo',
                                drop_zeros=False):
        r"""
        Creates a weighted incidence matrix in the desired sparse format

        Parameters
        ----------
        weights : array_like, optional
            An array containing the throat values to enter into the matrix
            (in graph theory these are known as the 'weights'). If
            omitted, ones are used to create a standard incidence matrix
            representing connectivity only.
        fmt : str, default is 'coo'
            The sparse storage format to return. Options are:
                **'coo'** : This is the native format of OpenPNM's data
                **'lil'** : Enables row-wise slice of the matrix
                **'csr'** : Favored by most linear algebra routines
                **'dok'** : Enables subscript access of locations
        drop_zeros : bool, default is ``False``
            If ``True``, applies the ``eliminate_zeros`` method of the sparse
            array to remove all zero locations.

        Returns
        -------
        sparse_array
            An incidence matrix in the specified sparse format

        Notes
        -----
        The incidence matrix is a cousin to the adjacency matrix, and used
        by OpenPNM for finding the throats connected to a give pore or set
        of pores. Specifically, an incidence matrix has Np rows and Nt
        columns, and each row represents a pore, containing non-zero
        values at the locations corresponding to the indices of the
        throats connected to that pore. The ``weights`` argument indicates
        what value to place at each location, with the default being 1's
        to simply indicate connections. Another useful option is throat
        indices, such that the data values on each row indicate which
        throats are connected to the pore, though this is redundant as it
        is identical to the locations of non-zeros.

        Examples
        --------
        >>> import openpnm as op
        >>> pn = op.network.Cubic(shape=[5, 5, 5])
        >>> weights = np.random.rand(pn.num_throats(), ) < 0.5
        >>> im = pn.create_incidence_matrix(weights=weights, fmt='csr')

        """
        # Check if provided data is valid
        if weights is None:
            weights = np.ones((self.Nt,), dtype=int)
        elif np.shape(weights)[0] != self.Nt:
            raise Exception('Received dataset of incorrect length')

        conn = self['throat.conns']
        row = conn[:, 0]
        row = np.append(row, conn[:, 1])
        col = np.arange(self.Nt)
        col = np.append(col, col)
        weights = np.append(weights, weights)

        temp = sprs.coo.coo_matrix((weights, (row, col)), (self.Np, self.Nt))

        if drop_zeros:
            temp.eliminate_zeros()

        # Convert to requested format
        if fmt == 'coo':
            pass  # temp is already in coo format
        elif fmt == 'csr':
            temp = temp.tocsr()
        elif fmt == 'lil':
            temp = temp.tolil()
        elif fmt == 'dok':
            temp = temp.todok()

        return temp

    def find_connected_pores(self, throats=[], flatten=False, mode='union'):
        r"""
        Return a list of pores connected to the given list of throats

        Parameters
        ----------
        throats : array_like
            List of throats numbers
        flatten : bool, optional
            If ``True`` (default) a 1D array of unique pore numbers is
            returned. If ``False`` each location in the the returned
            array contains a sub-arras of neighboring pores for each input
            throat, in the order they were sent.
        mode : str
            Specifies logic to filter the resulting list. Options are:
                **'or'** : (default) All neighbors of the input pores.
                This is also known as the 'union' in set theory or 'any'
                in boolean logic. Both keywords are accepted and treated
                as 'or'.
                **'xor'** : Only neighbors of one and only one input pore.
                This is useful for counting the pores that are not shared
                by any of the input pores. This is known as 'exclusive_or'
                in set theory, and is an accepted input.
                **'xnor'** : Neighbors that are shared by two or more
                input pores. This is equivalent to counting all neighbors
                with 'or', minus those found with 'xor', and is useful for
                finding neighbors that the inputs have in common.
                **'and'** : Only neighbors shared by all input pores. This
                is also known as 'intersection' in set theory and
                (somtimes) as 'all' in boolean logic. Both keywords are
                accepted and treated as 'and'.

        Returns
        -------
        1D array (if ``flatten`` is ``True``) or ndarray of arrays (if
        ``flatten`` is ``False``)

        Examples
        --------
        >>> import openpnm as op
        >>> pn = op.network.Cubic(shape=[5, 5, 5])
        >>> Ps = pn.find_connected_pores(throats=[0, 1])
        >>> print(Ps)
        [[0 1]
         [1 2]]
        >>> Ps = pn.find_connected_pores(throats=[0, 1], flatten=True)
        >>> print(Ps)
        [0 1 2]

        """
        Ts = self._parse_indices(throats)
        am = self.get_adjacency_matrix(fmt='coo')
        pores = topotools.find_connected_sites(bonds=Ts, am=am,
                                               flatten=flatten, logic=mode)
        return pores

    def find_connecting_throat(self, P1, P2):
        r"""
        Return the throat index connecting pairs of pores.

        Parameters
        ----------
        P1 : array_like
            The indices of the pores whose throats are sought. These can
            be vectors of indices, but must be the same length
        P2 : array_like
            The indices of the pores whose throats are sought. These can
            be vectors of indices, but must be the same length

        Returns
        -------
        list
            Returns a list the same length as P1 (and P2) with the each
            element containing the throat index that connects the
            corresponding pores, or `None`` if pores are not connected.

        Notes
        -----
        The returned list can be converted to an ND-array, which will
        convert the ``None`` values to ``nan``. These can then be found
        using ``numpy.isnan``.

        Examples
        --------
        >>> import openpnm as op
        >>> pn = op.network.Cubic(shape=[5, 5, 5])
        >>> Ts = pn.find_connecting_throat([0, 1, 2], [2, 2, 2])
        >>> print(Ts)
        [None, 1, None]

        """
        am = self.create_adjacency_matrix(weights=self.Ts, fmt='coo')
        sites = np.vstack((P1, P2)).T
        Ts = topotools.find_connecting_bonds(sites=sites, am=am)
        return Ts

    def find_neighbor_pores(self, pores, mode='union', flatten=True,
                            include_input=False):
        r"""
        Returns a list of pores that are direct neighbors to the given pore(s)

        Parameters
        ----------
        pores : array_like
            Indices of the pores whose neighbors are sought
        flatten : bool
            If ``True`` (default) the returned result is a compressed
            array of all neighbors.  If ``False``, a list of lists with
            each sub-list containing the neighbors for each input site.
            Note that an *unflattened* list might be slow to generate
            since it is a Python ``list`` rather than a Numpy ``array``.
        include_input : bool
            If ``False`` (default) then the input pores are not included
            in the returned list(s). Note that since pores are not
            neighbors of themselves, the neighbors of pore N will not
            include N, even if this flag is ``True``.
        mode : str
            Specifies logic to filter the resulting list. Options are:
                **'or'** : (default) All neighbors of the input pores.
                This is also known as the 'union' in set theory or 'any'
                in boolean logic. Both keywords are accepted and treated
                as 'or'.
                **'xor'** : Only neighbors of one and only one input pore.
                This is useful for counting the pores that are not shared
                by any of the input pores. This is known as 'exclusive_or'
                in set theory, and is an accepted input.
                **'xnor'** : Neighbors that are shared by two or more
                input pores. This is equivalent to counting all neighbors
                with 'or', minus those found with 'xor', and is useful for
                finding neighbors that the inputs have in common.
                **'and'** : Only neighbors shared by all input pores. This
                is also known as 'intersection' in set theory and
                (somtimes) as 'all' in boolean logic. Both keywords are
                accepted and treated as 'and'.

        Returns
        -------
        If ``flatten`` is ``True``, returns a 1D array of pore indices
        filtered according to the specified mode.  If ``flatten`` is
        ``False``, returns a list of lists, where each list contains the
        neighbors of the corresponding input pores.

        Notes
        -----
        The ``logic`` options are applied to neighboring pores only, thus
        it is not possible to obtain pores that are part of the global set
        but not neighbors. This is because (a) the list of global pores
        might be very large, and (b) it is not possible to return a list
        of neighbors for each input pores if global pores are considered.

        Examples
        --------
        >>> import openpnm as op
        >>> pn = op.network.Cubic(shape=[5, 5, 5])
        >>> Ps = pn.find_neighbor_pores(pores=[0, 2])
        >>> print(Ps)
        [ 1  3  5  7 25 27]
        >>> Ps = pn.find_neighbor_pores(pores=[0, 1])
        >>> print(Ps)
        [ 2  5  6 25 26]
        >>> Ps = pn.find_neighbor_pores(pores=[0, 1], mode='union',
        ...                             include_input=True)
        >>> print(Ps)
        [ 0  1  2  5  6 25 26]
        >>> Ps = pn.find_neighbor_pores(pores=[0, 2], flatten=False)
        >>> print(Ps[0])
        [ 1  5 25]
        >>> print(Ps[1])
        [ 1  3  7 27]
        >>> Ps = pn.find_neighbor_pores(pores=[0, 2], mode='xnor')
        >>> print(Ps)
        [1]
        >>> Ps = pn.find_neighbor_pores(pores=[0, 2], mode='xor')
        >>> print(Ps)
        [ 3  5  7 25 27]

        """
        pores = self._parse_indices(pores)
        if np.size(pores) == 0:
            return np.array([], ndmin=1, dtype=int)
        if 'lil' not in self._am.keys():
            self.get_adjacency_matrix(fmt='lil')
        neighbors = topotools.find_neighbor_sites(sites=pores, logic=mode,
                                                  am=self._am['lil'],
                                                  flatten=flatten,
                                                  include_input=include_input)
        return neighbors

    def find_neighbor_throats(self, pores, mode='union', flatten=True):
        r"""
        Returns a list of throats neighboring the given pore(s)

        Parameters
        ----------
        pores : array_like
            Indices of pores whose neighbors are sought
        flatten : bool, optional
            If ``True`` (default) a 1D array of unique throat indices is
            returned. If ``False`` the returned array contains arrays of
            neighboring throat indices for each input pore, in the order
            they were sent.
        mode : str
            Specifies logic to filter the resulting list. Options are:
                **'or'** : (default) All neighbors of the input pores.
                This is also known as the 'union' in set theory or 'any'
                in boolean logic. Both keywords are accepted and treated
                as 'or'.
                **'xor'** : Only neighbors of one and only one input pore.
                This is useful for counting the pores that are not shared
                by any of the input pores. This is known as 'exclusive_or'
                in set theory, and is an accepted input.
                **'xnor'** : Neighbors that are shared by two or more
                input pores. This is equivalent to counting all neighbors
                with 'or', minus those found with 'xor', and is useful for
                finding neighbors that the inputs have in common.
                **'and'** : Only neighbors shared by all input pores. This
                is also known as 'intersection' in set theory and
                (somtimes) as 'all' in boolean logic. Both keywords are
                accepted and treated as 'and'.

        Returns
        -------
        If ``flatten`` is ``True``, returns a 1D array of throat indices
        filtered according to the specified mode.  If ``flatten`` is
        ``False``, returns a list of lists, where each list contains the
        neighbors of the corresponding input pores.

        Notes
        -----
        The ``logic`` options are applied to neighboring bonds only, thus
        it is not possible to obtain bonds that are part of the global set
        but not neighbors. This is because (a) the list of global bonds
        might be very large, and (b) it is not possible to return a list
        of neighbors for each input site if global sites are considered.

        Examples
        --------
        >>> import openpnm as op
        >>> pn = op.network.Cubic(shape=[5, 5, 5])
        >>> Ts = pn.find_neighbor_throats(pores=[0, 1])
        >>> print(Ts)
        [  0   1 100 101 200 201]
        >>> Ts = pn.find_neighbor_throats(pores=[0, 1], flatten=False)
        >>> print(Ts[0])
        [  0 100 200]
        >>> print(Ts[1])
        [  0   1 101 201]

        """
        pores = self._parse_indices(pores)
        if np.size(pores) == 0:
            return np.array([], ndmin=1, dtype=int)
        if flatten is False:
            if 'lil' not in self._im.keys():
                self.get_incidence_matrix(fmt='lil')
            neighbors = topotools.find_neighbor_bonds(sites=pores, logic=mode,
                                                      im=self._im['lil'],
                                                      flatten=flatten)
        else:
            am = self.create_adjacency_matrix(fmt='coo', triu=True)
            neighbors = topotools.find_neighbor_bonds(sites=pores, logic=mode,
                                                      am=am, flatten=True)
        return neighbors

    def _find_neighbors(self, pores, element, **kwargs):
        element = self._parse_element(element=element, single=True)
        if np.size(pores) == 0:
            return np.array([], ndmin=1, dtype=int)
        if element == 'pore':
            neighbors = self.find_neighbor_pores(pores=pores, **kwargs)
        else:
            neighbors = self.find_neighbor_throats(pores=pores, **kwargs)
        return neighbors

    def num_neighbors(self, pores, mode='or', flatten=False):
        r"""
        Returns the number of neigbhoring pores for each given input pore

        Parameters
        ----------
        pores : array_like
            Pores whose neighbors are to be counted
        flatten : bool, optional
            If ``False`` (default) the number of pores neighboring each
            input pore as an array the same length as ``pores``. If
            ``True`` the sum total number of is counted.
        mode : str
            The logic to apply to the returned count of pores:
                **'or'** : (default) All neighbors of the input pores.
                This is also known as the 'union' in set theory or 'any'
                in boolean logic. Both keywords are accepted and treated
                as 'or'.
                **'xor'** : Only neighbors of one and only one input pore.
                This is useful for counting the pores that are not shared
                by any of the input pores. This is known as 'exclusive_or'
                in set theory, and is an accepted input.
                **'xnor'** : Neighbors that are shared by two or more
                input pores. This is equivalent to counting all neighbors
                with 'or', minus those found with 'xor', and is useful for
                finding neighbors that the inputs have in common.
                **'and'** : Only neighbors shared by all input pores. This
                is also known as 'intersection' in set theory and
                (somtimes) as 'all' in boolean logic. Both keywords are
                accepted and treated as 'and'.

        Returns
        -------
        If ``flatten`` is False, a 1D array with number of neighbors in each
        element, otherwise a scalar value of the number of neighbors.

        Notes
        -----
        This method literally just counts the number of elements in the array
        returned by ``find_neighbor_pores`` using the same logic.  Explore
        those methods if uncertain about the meaning of the ``mode`` argument
        here.

        See Also
        --------
        find_neighbor_pores
        find_neighbor_throats

        Examples
        --------
        >>> import openpnm as op
        >>> pn = op.network.Cubic(shape=[5, 5, 5])
        >>> Np = pn.num_neighbors(pores=[0, 1], flatten=False)
        >>> print(Np)
        [3 4]
        >>> Np = pn.num_neighbors(pores=[0, 2], flatten=True)
        >>> print(Np)
        6
        >>> Np = pn.num_neighbors(pores=[0, 2], mode='and', flatten=True)
        >>> print(Np)
        1

        """
        pores = self._parse_indices(pores)
        if flatten:
            # Count number of neighbors
            num = self.find_neighbor_pores(pores, flatten=flatten,
                                           mode=mode, include_input=True)
            num = np.size(num)
        else:   # Could be done much faster if flatten == False
            am = self.create_adjacency_matrix(fmt="csr")
            num = am[pores].sum(axis=1).A1
        return num

    def find_nearby_pores(self, pores, r, flatten=False, include_input=False):
        r"""
        Find all pores within a given radial distance of the input pore(s)
        regardless of whether or not they are toplogically connected.

        Parameters
        ----------
        pores : array_like
            The list of pores for whom nearby neighbors are to be found
        r : scalar
            The maximum radius within which the search should be performed
        include_input : bool
            Controls whether the input pores should be included in the
            list of pores nearby the *other pores* in the input list.
            So if ``pores=[1, 2]`` and 1 and 2 are within ``r`` of each
            other, then 1 will be included in the returned for pores
            near 2, and vice-versa *if* this argument is ``True``.
            The default is ``False``.
        flatten : bool
            If ``True`` returns a single list of all pores that match the
            criteria, otherwise returns an array containing a sub-array for
            each input pore, where each sub-array contains the pores that
            are nearby to each given input pore.  The default is False.

        Returns
        -------
            A list of pores which are within the given spatial distance.
            If a list of N pores is supplied, then a an N-long list of
            such lists is returned.  The returned lists each contain the
            pore for which the neighbors were sought.

        Examples
        --------
        >>> import openpnm as op
        >>> pn = op.network.Cubic(shape=[3, 3, 3])
        >>> Ps = pn.find_nearby_pores(pores=[0, 1], r=1)
        >>> print(Ps[0])
        [3 9]
        >>> print(Ps[1])
        [ 2  4 10]
        >>> Ps = pn.find_nearby_pores(pores=[0, 1], r=0.5)
        >>> print(Ps)
        [array([], dtype=int64), array([], dtype=int64)]
        >>> Ps = pn.find_nearby_pores(pores=[0, 1], r=1, flatten=True)
        >>> print(Ps)
        [ 2  3  4  9 10]

        """
        pores = self._parse_indices(pores)
        # Handle an empty array if given
        if np.size(pores) == 0:
            return np.array([], dtype=np.int64)
        if r <= 0:
            raise Exception('Provided distances should be greater than 0')
        # Create kdTree objects
        kd = sptl.cKDTree(self['pore.coords'])
        kd_pores = sptl.cKDTree(self['pore.coords'][pores])
        # Perform search
        Ps_within_r = kd_pores.query_ball_tree(kd, r=r)
        # Remove self from each list
        for i, P in enumerate(Ps_within_r):
            Ps_within_r[i].remove(pores[i])
        # Convert to flattened list by default
        temp = np.concatenate((Ps_within_r))
        Pn = np.unique(temp).astype(np.int64)
        # Remove inputs if necessary
        if include_input is False:
            Pn = Pn[~np.in1d(Pn, pores)]
        # Convert list of lists to a list of nd-arrays
        if flatten is False:
            if len(Pn) == 0:  # Deal with no nearby neighbors
                Pn = [np.array([], dtype=np.int64) for i in pores]
            else:
                mask = np.zeros(shape=np.amax((Pn.max(), pores.max())) + 1, dtype=bool)
                mask[Pn] = True
                temp = []
                for item in Ps_within_r:
                    temp.append(np.array(item, dtype=np.int64)[mask[item]])
                Pn = temp
        return Pn

    @property
    def conns(self):
        r"""Returns the connectivity matrix of the network."""
        return self['throat.conns']

    @property
    def coords(self):
        r"""Returns the list of pore coordinates of the network."""
        return self['pore.coords']

    def check_network_health(self):
        r"""
        This method check the network topological health.

        Specifically, it checks for:
            1. Isolated pores
            2. Islands or isolated clusters of pores
            3. Duplicate throats
            4. Bidirectional throats (ie. symmetrical adjacency matrix)
            5. Headless throats

        Returns
        -------
        dict
            A dictionary containing the offending pores or throat numbers
            under each named key.

        Notes
        -----
        - Does not yet check for duplicate pores
        - Does not yet suggest which throats to remove
        - This is just a 'check' and does not 'fix' the problems it finds

        """
        return self.project.check_network_health()<|MERGE_RESOLUTION|>--- conflicted
+++ resolved
@@ -36,16 +36,6 @@
     conns : array_like
         An Nt-by-2 array of [head, tail] connections between pores.
 
-<<<<<<< HEAD
-    Notes
-    -----
-    The ``GenericNetwork`` class houses a number of methods used for
-    querying and managing the network's spatial and topological
-    information.  The following table gives a very short overview of the
-    methods added those already found on the ``openpnm.core.Base`` class.
-
-=======
->>>>>>> fd98273c
     Examples
     --------
     >>> import openpnm as op
