--- conflicted
+++ resolved
@@ -84,13 +84,6 @@
                 if (element == 'pore') and ('throat.'+prop not in self.keys()):
                     raise KeyError(key)
                 elif (element == 'throat') and ('pore.'+prop not in self.keys()):
-<<<<<<< HEAD
-                    msg = f"'pore.{prop}', cannot interpolate '{element}.{prop}'"
-                    raise KeyError(msg)
-                vals = self.interpolate_data(element + '.' + prop)
-            else:
-                raise KeyError(key)
-=======
                     raise KeyError(key)
                 vals = self.interpolate_data(element + '.' + prop)
             else:
@@ -106,5 +99,20 @@
         else:
             raise KeyError(element + '.' + domain)
 
->>>>>>> 51443ec1
+        # Next get the data arrays
+        if element + '.' + prop in self.keys():
+            vals = super().__getitem__(element + '.' + prop)
+        elif element + '.' + prop in self.network.keys():
+            vals = self.network[element + '.' + prop]
+        else:
+            if self.settings['auto_interpolate']:
+                if (element == 'pore') and ('throat.'+prop not in self.keys()):
+                    msg = f"'throat.{prop}' not found, cannot interpolate '{element+'.'+prop}'"
+                    raise KeyError(msg)
+                elif (element == 'throat') and ('pore.'+prop not in self.keys()):
+                    msg = f"'pore.{prop}', cannot interpolate '{element}.{prop}'"
+                    raise KeyError(msg)
+                vals = self.interpolate_data(element + '.' + prop)
+            else:
+                raise KeyError(key)
         return vals[locs]