import time
import pickle
import h5py
from openpnm.core import Workspace
from openpnm.utils.misc import SettingsDict
import openpnm
import numpy as np
ws = Workspace()


class Project(list):

    def __init__(self, name=None):
        super().__init__()
        # Register self with workspace
        ws[name] = self
        self._grid = {}
        self.settings = SettingsDict()

    def extend(self, obj):
        if hasattr(obj, '_mro'):
            if 'GenericNetwork' in obj._mro():
                if self.network:
                    raise Exception('Project already has a network')
            super().append(obj)
        else:
            raise Exception('Only OpenPNM objects can be added')

    def append(self, obj):
        self.extend(obj)

    @property
    def workspace(self):
        return ws

    def _set_name(self, name):
        if name is None:
            name = ws._gen_name()
        ws[name] = self

    def _get_name(self):
        for key in ws.keys():
            if ws[key] is self:
                return key

    name = property(fget=_get_name, fset=_set_name)

    def __getitem__(self, key):
        if type(key) == str:
            obj = None
            for item in self:
                if item.name == key:
                    obj = item
            if obj is None:
                raise KeyError(key)
        else:
            obj = super().__getitem__(key)
        return obj

    def find_phase(self, obj):
        # If received phase, just return self
        if obj._isa('phase'):
            return obj
        # If phase happens to be in settings (i.e. algorithm), look it up
        if 'phase' in obj.settings.keys():
            phase = self.phases()[obj.settings['phase']]
            return phase
        # Otherwise find it using bottom-up approach (i.e. look in phase keys)
        for phase in self.phases().values():
            if ('pore.'+obj.name in phase) or ('throat.'+obj.name in phase):
                return phase
        # If all else fails, throw an exception
        raise Exception('Cannot find a phase associated with '+obj.name)

    def find_geometry(self, physics):
        # If geometry happens to be in settings, look it up directly
        if 'geometry' in physics.settings.keys():
            geom = self.geometries()[physics.settings['geometry']]
            return geom
        # Otherwise, use the bottom-up approach
        for geo in self.geometries().values():
            phys = self.find_physics(geometry=geo)
            if phys is physics:
                return geo
        # If all else fails, throw an exception
        raise Exception('Cannot find a geometry associated with '+physics.name)

    def find_physics(self, geometry=None, phase=None):
        if geometry and phase:
<<<<<<< HEAD
            name = self.grid[geometry.name][phase.name]
            if name == '':
                phys = None
            else:
                phys = self[name]
=======
            physics = self.find_physics(geometry=geometry)
            phases = list(self.phases().values())
            phys = physics[phases.index(phase)]
            return phys
>>>>>>> a8812f21
        elif geometry:
            result = []
            net = self.network
            geoPs = net['pore.'+geometry.name]
            geoTs = net['throat.'+geometry.name]
            for phase in self.phases().values():
                physics = self.find_physics(phase=phase)
                temp = None
                for phys in physics:
                    Ps = phase.map_pores(phys['pore._id'])
                    physPs = phase.tomask(pores=Ps)
                    Ts = phase.map_throats(phys['throat._id'])
                    physTs = phase.tomask(throats=Ts)
                    if np.all(geoPs == physPs) and np.all(geoTs == physTs):
                        temp = phys
                result.append(temp)
            return result
        elif phase:
            names = set(self.physics().keys())
            keys = set([item.split('.')[-1] for item in phase.keys()])
            hits = names.intersection(keys)
            phys = [self.physics().get(i, None) for i in hits]
            return phys
        else:
            phys = []
            for geom in self.geometries().values():
                phys.append(self.find_physics(geometry=geom))
            return phys

    def _validate_name(self, name):
        names = [i.name for i in self]
        if name in names:
            raise Exception('An object already exists named '+name)
        for item in self:
            for key in item.keys():
                if key.split('.')[1] == name:
                    raise Exception('A property/label is already named '+name)

    def _generate_name(self, obj):
        prefix = obj.settings['prefix']
        num = str(len([item for item in self if item._isa() == obj._isa()]))
        name = prefix + '_' + num.zfill(2)
        return name

    def purge_object(self, obj):
        r"""
        """
        if obj._isa() in ['geometry', 'physics', 'algorithm']:
            self._purge(obj)
        if obj._isa() == 'phase':
            physics = self.find_physics(phase=obj)
            for phys in physics:
                self._purge(self.physics()[phys.name])
            self._purge(obj)
        if obj._isa() == 'network':
            raise Exception('Cannot purge a network, just make a new project')

    def _purge(self, obj):
        for item in self:
            for key in list(item.keys()):
                if key.split('.')[-1] == obj.name:
                    del item[key]
        self.remove(obj)

    def save_object(self, obj):
        r"""
        """
        if not isinstance(obj, list):
            obj = [obj]
        for item in obj:
            filename = item.name + '.' + item.settings['prefix']
            pickle.dump({item.name: item}, open(filename, 'wb'))

    def load_object(self, filename):
        d = pickle.load(open(filename, 'rb'))
        for item in d.keys():
            self.extend(d[item])

    def _new_object(self, objtype, name=None):
        if objtype == 'network':
            obj = openpnm.network.GenericNetwork(project=self, name=name)
        elif objtype == 'geometry':
            obj = openpnm.geometry.GenericGeometry(project=self, name=name)
        elif objtype == 'phase':
            obj = openpnm.phases.GenericPhase(project=self, name=name)
        elif objtype == 'physics':
            obj = openpnm.physics.GenericPhysics(project=self, name=name)
        elif objtype == 'algorithm':
            obj = openpnm.algorithm.GenericAlgorithm(project=self, name=name)
        else:
            obj = openpnm.core.Base(project=self, name=name)
        return obj

    def dump_data(self):
        r"""
        Dump data from all objects in project to an HDF5 file
        """
        f = h5py.File(self.name + '.hdf5')
        try:
            for obj in self:
                for key in list(obj.keys()):
                    tempname = obj.name + '|' + '_'.join(key.split('.'))
                    if 'U' in str(obj[key][0].dtype):
                        pass
                    elif 'all' in key.split('.'):
                        pass
                    else:
                        arr = obj.pop(key)
                        f.create_dataset(name='/'+tempname, shape=arr.shape,
                                         dtype=arr.dtype, data=arr)
        except AttributeError:
            print('File is not empty, change project name and try again')
            f.close()
        f.close()

    def load_data(self):
        r"""
        Retrieve data from an HDF5 file and place onto correct objects in the
        project
        """
        f = h5py.File(self.name + '.hdf5')
        # Reload data into project
        for item in f.keys():
            obj_name, propname = item.split('|')
            propname = propname.split('_')
            propname = propname[0] + '.' + '_'.join(propname[1:])
            self[obj_name][propname] = f[item]
        f.close()

    @property
    def network(self):
        net = list(self._get_objects_of_type('network').values())
        if len(net) > 0:
            net = net[0]
        else:
            net = None
        return net

    def geometries(self):
        return self._get_objects_of_type('geometry')

    def phases(self):
        return self._get_objects_of_type('phase')

    def physics(self):
        return self._get_objects_of_type('physics')

    def algorithms(self):
        return self._get_objects_of_type('algorithm')

    def _get_objects_of_type(self, objtype):
        return {item.name: item for item in self if item._isa(objtype)}

    def _set_comments(self, string):
        if hasattr(self, '_comments') is False:
            self._comments = {}
        self._comments[time.strftime('%c')] = string

    def _get_comments(self):
        if hasattr(self, '_comments') is False:
            self._comments = {}
        for key in list(self._comments.keys()):
            print(key, ': ', self._comments[key])

    comments = property(fget=_get_comments, fset=_set_comments)

    def _get_grid(self):
        grid = {}
        row = {phase: '' for phase in self.phases().keys()}
        for geo in self.geometries().values():
            grid[geo.name] = row.copy()
            for phase in self.phases().values():
                phys = self.find_physics(phase=phase, geometry=geo)
                if phys is None:
                    phys = ''
                else:
                    phys = phys.name
                grid[geo.name][phase.name] = phys
        grid = ProjectGrid(self.network.name, grid)
        return grid

    grid = property(fget=_get_grid)

    def __str__(self):
        s = []
        hr = '―'*78
        s.append(hr)
        s.append(' {0:<15} '.format('Object Name') +
                 '{0:<65}'.format('Object ID'))
        s.append(hr)
        for item in self:
            s.append(' {0:<15} '.format(item.name) +
                     '{0:<65}'.format(item.__repr__()))
        s.append(hr)
        return '\n'.join(s)


class Grid(dict):

    def __init__(self, name='', *args, **kwargs):
        super().__init__(*args, **kwargs)
        self.name = name

    def index(self):
        return list(self.keys())

    def header(self):
        d = []
        for item in self.keys():
            d.extend([i for i in self[item].keys()])
        return list(set(d))

    def row(self, name):
        return list(self[name].values())

    def col(self, name):
        col = []
        for row in self.index():
            col.append(self[row][name])
        return col

    def __str__(self):
        s = []
        hr = '―'*(16*(len(self.header())+1))
        s.append(hr)
        fmt = ["| {"+str(i)+":^13} " for i in range(len(self.header()))]
        cols = [item for item in self.header()]
        s.append('| {0:^13}'.format(self.name) +
                 ''.join(fmt).format(*cols) + '|')
        s.append(hr)
        for row in self.index():
            ind = '| {0:^13}'.format(row)
            s.append(ind + ''.join(fmt).format(*list(self[row].values()))+'|')
            s.append(hr)
        return '\n'.join(s)


class ProjectGrid(Grid):
    r"""
    This is a subclass of Grid, which adds the ability to lookup by geometries
    and phases, as more specific versions of rows and cols
    """

    def geometries(self):
        return self.index()

    def phases(self):
        return self.header()<|MERGE_RESOLUTION|>--- conflicted
+++ resolved
@@ -87,18 +87,10 @@
 
     def find_physics(self, geometry=None, phase=None):
         if geometry and phase:
-<<<<<<< HEAD
-            name = self.grid[geometry.name][phase.name]
-            if name == '':
-                phys = None
-            else:
-                phys = self[name]
-=======
             physics = self.find_physics(geometry=geometry)
             phases = list(self.phases().values())
             phys = physics[phases.index(phase)]
             return phys
->>>>>>> a8812f21
         elif geometry:
             result = []
             net = self.network
