--- conflicted
+++ resolved
@@ -37,16 +37,8 @@
 
     Parameters
     ----------
-<<<<<<< HEAD
-    project : Project, optional
-        The Project with which the object should be assigned. If not supplied
-        then a new Project is created
-    name : str, optional
-        The unique name of the object. If not given one will be generated.
-=======
     name : string, optional
         The unique name of the object.  If not given one will be generated.
->>>>>>> fd98273c
     Np : int, default is 0
         The total number of pores to be assigned to the object
     Nt : int, default is 0
@@ -58,64 +50,7 @@
     including Networks, Geometries, Phases, Physics, and Algorithms. This
     class is a subclass of the standard ``dict`` so has the usual methods such
     as ``pop`` and ``keys``, and has extra methods for working specifically
-<<<<<<< HEAD
-    with OpenPNM data. These are outlined briefly in the following table:
-
-    +----------------------+--------------------------------------------------+
-    | Method or Attribute  | Functionality                                    |
-    +======================+==================================================+
-    | ``props``            | List of keys containing numerical arrays         |
-    +----------------------+--------------------------------------------------+
-    | ``labels``           | List of key containing boolean arrays            |
-    +----------------------+--------------------------------------------------+
-    | ``pores``            | Returns pore / throat indices that have given    |
-    |                      | labels                                           |
-    | ``throats``          |                                                  |
-    +----------------------+--------------------------------------------------+
-    | ``Ps``, ``Ts``       | Indices for ALL pores and throats on object      |
-    +----------------------+--------------------------------------------------+
-    | ``num_pores`` ,      | Counts the number of pores or throats with a     |
-    |                      | given label                                      |
-    | ``num_throats``      |                                                  |
-    +----------------------+--------------------------------------------------+
-    | ``Np``, ``Nt``       | Total number of pores and throats on the object  |
-    +----------------------+--------------------------------------------------+
-    | ``tomask``           | Converts a list of pore or throat indices to a   |
-    |                      | boolean mask                                     |
-    +----------------------+--------------------------------------------------+
-    | ``toindices``        | Converts a boolean mask to pore or throat indices|
-    +----------------------+--------------------------------------------------+
-    | ``map_pores`` ,      | Given indices on object B returns corresponding  |
-    |                      | indices on object A                              |
-    | ``map_throats``      |                                                  |
-    +----------------------+--------------------------------------------------+
-    | ``interleave_data``  | Fetches data from associated objects into a      |
-    |                      | single array                                     |
-    +----------------------+--------------------------------------------------+
-    | ``interpolate_data`` | Given pore or throat data, interpolate the other |
-    +----------------------+--------------------------------------------------+
-    | ``filter_by_label``  | Given indices find those with specific labels    |
-    +----------------------+--------------------------------------------------+
-    | ``show_hist``        | Method for quickly plotting histograms of data   |
-    +----------------------+--------------------------------------------------+
-    | ``check_data_health``| Ensures all data arrays are valid and complete   |
-    +----------------------+--------------------------------------------------+
-
-    In addition to the above methods, there are a few attributes which provide
-    access to useful items:
-
-    +----------------+--------------------------------------------------------+
-    | Attribute      | Functionality                                          |
-    +================+========================================================+
-    | ``name``       | The string name of the object, unique to each Project  |
-    +----------------+--------------------------------------------------------+
-    | ``settings``   | A dictionary containing various setting values         |
-    +----------------+--------------------------------------------------------+
-    | ``project``    | A handle to the Project containing the object          |
-    +----------------+--------------------------------------------------------+
-=======
     with OpenPNM data.
->>>>>>> fd98273c
 
     """
 
@@ -671,67 +606,6 @@
         indices = self._parse_indices(mask)
         return indices
 
-<<<<<<< HEAD
-    def to_global(self, pores=None, throats=None):
-        r"""
-        Converts local indices from a subdomain object to global values.
-
-        Parameters
-        ----------
-        pores : array_like
-            List of pore indices to be converted
-        throats : array_like
-            List of throat indices to be converted
-
-        Returns
-        -------
-        indices : ndarray
-            An array of location indices
-
-        """
-        if pores is not None:
-            element = 'pore'
-            locs = pores
-        elif throats is not None:
-            element = 'throat'
-            locs = throats
-        mask = self.network[element + '.' + self.name]
-        inds = np.where(mask)[0]
-        return inds[locs]
-
-    def to_local(self, pores=None, throats=None, missing_vals=-1):
-        r"""
-        Converts global indices to local values relative to a subdomain object
-
-        Parameters
-        ----------
-        pores : array_like
-            List of pore indices to be converted
-        throats : array_like
-            List of throat indices to be converted
-        missing_values : scalar
-            The value to put into missing locations if global indices are
-            not found.
-
-        Returns
-        -------
-        indices : ndarray
-            An array of location indices
-
-        """
-        if pores is not None:
-            element = 'pore'
-            locs = pores
-        if throats is not None:
-            element = 'throat'
-            locs = throats
-        mask = np.ones_like(self.network[element + '.all'], dtype=int)*missing_vals
-        inds = np.where(self.network[element + '.' + self.name])[0]
-        mask[inds] = self.Ps
-        return mask[locs]
-
-=======
->>>>>>> fd98273c
     def interleave_data(self, prop):
         r"""
         Retrieves requested property from associated objects, to produce a full
@@ -1282,733 +1156,4 @@
         flag = False
         if obj_type.lower() in mro:
             flag = True
-<<<<<<< HEAD
-        return flag
-
-
-class LegacyMixin:
-
-    def tomask(self, *args, **kwargs):
-        return self.to_mask(*args, **kwargs)
-
-    def toindices(self, *args, **kwargs):
-        return self.to_indices(*args, **kwargs)
-
-    def _map(self, ids, element, filtered):
-        ids = np.array(ids, dtype=np.int64)
-        locations = self._get_indices(element=element)
-        self_in_ids = np.isin(ids, self[element+'._id'], assume_unique=True)
-        ids_in_self = np.isin(self[element+'._id'], ids, assume_unique=True)
-        mask = np.zeros(shape=ids.shape, dtype=bool)
-        mask[self_in_ids] = True
-        ind = np.ones_like(mask, dtype=np.int64) * -1
-        ind[self_in_ids] = locations[ids_in_self]
-        if filtered:
-            return ind[mask]
-        t = namedtuple('index_map', ('indices', 'mask'))
-        return t(ind, mask)
-
-    def map_pores(self, pores, origin, filtered=True):
-        r"""
-        Given a list of pore on a target object, finds indices of those pores
-        on the calling object
-
-        Parameters
-        ----------
-        pores : array_like
-            The indices of the pores on the object specifiedin ``origin``
-        origin : Base
-            The object corresponding to the indices given in ``pores``
-        filtered : bool (default is ``True``)
-            If ``True`` then a ND-array of indices is returned with missing
-            indices removed, otherwise a named-tuple containing both the
-            ``indices`` and a boolean ``mask`` with ``False`` indicating
-            which locations were not found.
-
-        Returns
-        -------
-        Pore indices on the calling object corresponding to the same pores
-        on the ``origin`` object.  Can be an array or a tuple containing an
-        array and a mask, depending on the value of ``filtered``.
-
-        See Also
-        --------
-        pores
-        map_throats
-
-        """
-        ids = origin['pore._id'][pores]
-        return self._map(element='pore', ids=ids, filtered=filtered)
-
-    def map_throats(self, throats, origin, filtered=True):
-        r"""
-        Given a list of throats on a target object, finds indices of
-        those throats on the calling object
-
-        Parameters
-        ----------
-        throats : array_like
-            The indices of the throats on the object specified in ``origin``
-        origin : Base
-            The object corresponding to the indices given in ``throats``
-        filtered : bool (default is ``True``)
-            If ``True`` then a ND-array of indices is returned with missing
-            indices removed, otherwise a named-tuple containing both the
-            ``indices`` and a boolean ``mask`` with ``False`` indicating
-            which locations were not found.
-
-        Returns
-        -------
-        Throat indices on the calling object corresponding to the same throats
-        on the ``origin`` object.  Can be an array or a tuple containing an
-        array and a mask, depending on the value of ``filtered``.
-
-        See Also
-        --------
-        throats
-        map_pores
-
-        """
-        ids = origin['throat._id'][throats]
-        return self._map(element='throat', ids=ids, filtered=filtered)
-
-    def check_data_health(self):
-        r"""
-        Checks the health of pore and throat data arrays.
-
-        Returns
-        -------
-        health: HealthDict
-            A  basic dictionary with an added ``health`` attribute that is
-            ``True`` if all entries in the dict are deemed healthy
-            (empty lists), or ``False`` otherwise.
-
-        Examples
-        --------
-        >>> import openpnm
-        >>> pn = openpnm.network.Cubic(shape=[5, 5, 5])
-        >>> h = pn.check_data_health()
-        >>> h.health
-        True
-
-        """
-        health = self.project.check_data_health(obj=self)
-        return health
-
-
-class LabelMixin:
-    def _get_labels(self, element, locations, mode):
-        r"""
-        This is the actual label getter method, but it should not be called
-        directly.  Use ``labels`` instead.
-        """
-        # Parse inputs
-        locations = self._parse_indices(locations)
-        element = self._parse_element(element=element)
-        # Collect list of all pore OR throat labels
-        labels = self.keys(mode='labels', element=element)
-        labels.sort()
-        labels = np.array(labels)  # Convert to ND-array for following checks
-        # Make an 2D array with locations in rows and labels in cols
-        arr = np.vstack([self[item][locations] for item in labels]).T
-        num_hits = np.sum(arr, axis=0)  # Number of locations with each label
-        if mode in ['or', 'union', 'any']:
-            temp = labels[num_hits > 0]
-        elif mode in ['and', 'intersection']:
-            temp = labels[num_hits == locations.size]
-        elif mode in ['xor', 'exclusive_or']:
-            temp = labels[num_hits == 1]
-        elif mode in ['nor', 'not', 'none']:
-            temp = labels[num_hits == 0]
-        elif mode in ['nand']:
-            temp = labels[num_hits == (locations.size - 1)]
-        elif mode in ['xnor', 'nxor']:
-            temp = labels[num_hits > 1]
-        else:
-            raise Exception('Unrecognized mode:'+str(mode))
-        return PrintableList(temp)
-
-    def labels(self, pores=[], throats=[], element=None, mode='union'):
-        r"""
-        Returns a list of labels present on the object
-
-        Additionally, this function can return labels applied to a specified
-        set of pores or throats
-
-        Parameters
-        ----------
-        element : str
-            Controls whether pore or throat labels are returned.  If empty then
-            both are returned (default).
-        pores : array_like
-            The pores whose labels are sought.  If left empty a list
-            containing all pore and throat labels is returned.
-        throats : array_like
-            The throats whose labels are sought.  If left empty a list
-            containing all pore and throat labels is returned.
-        mode : str, optional
-            Controls how the query should be performed. Only applicable
-            when ``pores`` or ``throats`` are specified:
-                **'or', 'union', 'any'**: (default)
-                Returns the labels that are assigned to *any* of the given locations.
-
-                **'and', 'intersection', 'all'**:
-                Labels that are present on *all* the given locations.
-
-                **'xor', 'exclusive_or'** :
-                Labels that are present on *only one* of the given locations.
-
-                **'nor', 'none', 'not'**:
-                Labels that are *not* present on any of the given locations.
-
-                **'nand'**:
-                Labels that are present on *all but one* of the given locations
-
-                **'xnor'**:
-                Labels that are present on *more than one* of the given
-                locations. 'nxor' is also accepted.
-
-        Returns
-        -------
-        list
-            A list containing the labels on the object.  If ``pores`` or
-            ``throats`` are given, the results are filtered according to
-            the specified ``mode``.
-
-        See Also
-        --------
-        props
-        keys
-
-        Notes
-        -----
-        Technically, *'nand'* and *'xnor'* should also return pores with *none*
-        of the labels but these are not included.  This makes the returned list
-        more useful.
-
-        Examples
-        --------
-        >>> import openpnm as op
-        >>> pn = op.network.Cubic(shape=[5, 5, 5])
-        >>> pn.labels(pores=[11, 12])
-        ['pore.all', 'pore.internal', 'pore.left', 'pore.surface']
-
-        """
-        # Short-circuit query when no pores or throats are given
-        if (np.size(pores) == 0) and (np.size(throats) == 0):
-            labels = PrintableList(self.keys(element=element, mode='labels'))
-        elif (np.size(pores) > 0) and (np.size(throats) > 0):
-            raise Exception('Cannot perform label query on pores and '
-                            + 'throats simultaneously')
-        elif np.size(pores) > 0:
-            labels = self._get_labels(element='pore', locations=pores,
-                                      mode=mode)
-        elif np.size(throats) > 0:
-            labels = self._get_labels(element='throat', locations=throats,
-                                      mode=mode)
-        return labels
-
-    def set_label(self, label, pores=None, throats=None, mode='add'):
-        r"""
-        Creates or updates a label array
-
-        Parameters
-        ----------
-        label : str
-                The label to apply to the specified locations
-        pores : array_like
-            A list of pore indices or a boolean mask of where given label
-            should be added or removed (see ``mode``)
-        throats : array_like
-            A list of throat indices or a boolean mask of where given label
-            should be added or removed (see ``mode``)
-        mode : str
-            Controls how the labels are handled. Options are:
-            * 'add' (default)
-                Adds the given label to the specified locations while
-                keeping existing labels
-
-            * 'overwrite'
-                Removes existing label from all locations before
-                adding the label in the specified locations
-
-            * 'remove'
-                Removes the given label from the specified locations
-                leaving the remainder intact
-
-            * 'purge'
-                Removes the specified label from the object completely
-
-            * 'clear'
-                Sets all the labels to ``False`` but does not remove the label
-                array
-
-        """
-        self._parse_mode(mode=mode,
-                         allowed=['add', 'overwrite', 'remove', 'purge',
-                                  'clear'])
-
-        if label.split('.')[0] in ['pore', 'throat']:
-            label = label.split('.', 1)[1]
-
-        if (pores is not None) and (throats is not None):
-            self.set_label(label=label, pores=pores, mode=mode)
-            self.set_label(label=label, throats=throats, mode=mode)
-            return
-        elif pores is not None:
-            locs = self._parse_indices(pores)
-            element = 'pore'
-        elif throats is not None:
-            locs = self._parse_indices(throats)
-            element = 'throat'
-
-        if mode == 'add':
-            if element + '.' + label not in self.keys():
-                self[element + '.' + label] = False
-            self[element + '.' + label][locs] = True
-        if mode == 'overwrite':
-            self[element + '.' + label] = False
-            self[element + '.' + label][locs] = True
-        if mode== 'remove':
-            self[element + '.' + label][locs] = False
-        if mode == 'clear':
-            self['pore' + '.' + label] = False
-            self['throat' + '.' + label] = False
-        if mode == 'purge':
-            _ = self.pop('pore.' + label, None)
-            _ = self.pop('throat.' + label, None)
-
-
-    def _get_indices(self, element, labels='all', mode='or'):
-        r"""
-        This is the actual method for getting indices, but should not be called
-        directly.  Use ``pores`` or ``throats`` instead.
-        """
-        # Parse and validate all input values.
-        element = self._parse_element(element, single=True)
-        labels = self._parse_labels(labels=labels, element=element)
-        if element+'.all' not in self.keys():
-            raise Exception('Cannot proceed without {}.all'.format(element))
-
-        # Begin computing label array
-        if mode in ['or', 'any', 'union']:
-            union = np.zeros_like(self[element+'.all'], dtype=bool)
-            for item in labels:  # Iterate over labels and collect all indices
-                union = union + self[element+'.'+item.split('.')[-1]]
-            ind = union
-        elif mode in ['and', 'all', 'intersection']:
-            intersect = np.ones_like(self[element+'.all'], dtype=bool)
-            for item in labels:  # Iterate over labels and collect all indices
-                intersect = intersect*self[element+'.'+item.split('.')[-1]]
-            ind = intersect
-        elif mode in ['xor', 'exclusive_or']:
-            xor = np.zeros_like(self[element+'.all'], dtype=int)
-            for item in labels:  # Iterate over labels and collect all indices
-                info = self[element+'.'+item.split('.')[-1]]
-                xor = xor + np.int8(info)
-            ind = (xor == 1)
-        elif mode in ['nor', 'not', 'none']:
-            nor = np.zeros_like(self[element+'.all'], dtype=int)
-            for item in labels:  # Iterate over labels and collect all indices
-                info = self[element+'.'+item.split('.')[-1]]
-                nor = nor + np.int8(info)
-            ind = (nor == 0)
-        elif mode in ['nand']:
-            nand = np.zeros_like(self[element+'.all'], dtype=int)
-            for item in labels:  # Iterate over labels and collect all indices
-                info = self[element+'.'+item.split('.')[-1]]
-                nand = nand + np.int8(info)
-            ind = (nand < len(labels)) * (nand > 0)
-        elif mode in ['xnor', 'nxor']:
-            xnor = np.zeros_like(self[element+'.all'], dtype=int)
-            for item in labels:  # Iterate over labels and collect all indices
-                info = self[element+'.'+item.split('.')[-1]]
-                xnor = xnor + np.int8(info)
-            ind = (xnor > 1)
-        else:
-            raise Exception('Unsupported mode: '+mode)
-        # Extract indices from boolean mask
-        ind = np.where(ind)[0]
-        ind = ind.astype(dtype=int)
-        return ind
-
-    def pores(self, labels='all', mode='or', asmask=False, target=None):
-        r"""
-        Returns pore indicies where given labels exist, according to the logic
-        specified by the ``mode`` argument.
-
-        Parameters
-        ----------
-        labels : str or List[str]
-            The label(s) whose pores locations are requested.  This argument
-            also accepts '*' for wildcard searches.
-        mode : str
-            Specifies how the query should be performed.  The options are:
-                **'or', 'union', 'any'** : (default) Pores with *one or more* of
-                the given labels are returned.
-
-                **'and', 'intersection', 'all'** : Pores with *all* of the given
-                labels are returned.
-
-                **'xor', 'exclusive_or'** : Pores with *only one* of the given
-                labels are returned.
-
-                **'nor', 'none', 'not'** : Pores with *none* of the given labels
-                are returned.
-
-                **'nand'** : Pores with *not all* of the given labels are
-                returned.
-
-                **'xnor'** : Pores with *more than one* of the given labels are
-                returned.
-        asmask : bool
-            If ``True`` then a boolean array of length Np is returned with
-            ``True`` values indicating the pores that satisfy the query.
-        target : Base
-            If given, the returned indices will be indexed relative to the
-            ``target`` object.  This can be used to determine how indices on
-            one object map onto another object.
-
-        Returns
-        -------
-        ndarray
-            A numpy array containing pore indices filtered by the logic
-            specified in ``mode``.
-
-        See Also
-        --------
-        throats
-        map_pores
-
-        Notes
-        -----
-        Technically, *nand* and *xnor* should also return pores with *none* of
-        the labels but these are not included.  This makes the returned list
-        more useful.
-
-        To perform more complex or compound queries, you can opt to receive
-        the result a a boolean mask (``asmask=True``), then manipulate the
-        arrays manually.
-
-        Examples
-        --------
-        >>> import openpnm as op
-        >>> pn = op.network.Cubic(shape=[5, 5, 5])
-        >>> Ps = pn.pores(labels=['top', 'back'], mode='union')
-        >>> Ps[:5]  # Look at first 5 pore indices
-        array([ 4,  9, 14, 19, 20])
-        >>> pn.pores(labels=['top', 'back'], mode='xnor')
-        array([ 24,  49,  74,  99, 124])
-        """
-        ind = self._get_indices(element='pore', labels=labels, mode=mode)
-        if target is not None:
-            ind = target.map_pores(pores=ind, origin=self, filtered=True)
-        if asmask:
-            if target is not None:
-                ind = target.tomask(pores=ind)
-            else:
-                ind = self.tomask(pores=ind)
-        return ind
-
-    def throats(self, labels='all', mode='or', asmask=False, target=None):
-        r"""
-        Returns throat locations where given labels exist, according to the
-        logic specified by the ``mode`` argument.
-
-        Parameters
-        ----------
-        labels : str or List[str]
-            The throat label(s) whose locations are requested.  If omitted,
-            'all' throat inidices are returned.  This argument also accepts
-            '*' for wildcard searches.
-        mode : str
-            Specifies how the query should be performed.  The options are:
-                **'or', 'union', 'any'** : (default) Throats with *one or more* of
-                the given labels are returned.
-
-                **'and', 'intersection', 'all'** : Throats with *all* of the given
-                labels are returned.
-
-                **'xor', 'exclusive_or'** : Throats with *only one* of the given
-                labels are returned.
-
-                **'nor', 'none', 'not'** : Throats with *none* of the given labels
-                are returned.
-
-                **'nand'** : Throats with *not all* of the given labels are
-                returned.
-
-                **'xnor'** : Throats with *more than one* of the given labels are
-                returned.
-        asmask : bool
-            If ``True`` then a boolean array of length Nt is returned with
-            ``True`` values indicating the throats that satisfy the query.
-        target : Base
-            If given, the returned indices will be indexed relative to the
-            ``target`` object.  This can be used to determine how indices on
-            one object map onto another object.
-
-        Returns
-        -------
-        ndarray
-            A numpy array containing throat indices filtered by the logic
-            specified in ``mode``.
-
-        See Also
-        --------
-        pores
-        map_throats
-
-        Examples
-        --------
-        >>> import openpnm as op
-        >>> pn = op.network.Cubic(shape=[3, 3, 3])
-        >>> Ts = pn.throats()
-        >>> Ts[0:5]  # Look at first 5 throat indices
-        array([0, 1, 2, 3, 4])
-
-        """
-        ind = self._get_indices(element='throat', labels=labels, mode=mode)
-        if target is not None:
-            ind = target.map_throats(throats=ind, origin=self, filtered=True)
-        if asmask:
-            if target is not None:
-                ind = target.tomask(throats=ind)
-            else:
-                ind = self.tomask(throats=ind)
-        return ind
-
-    def filter_by_label(self, pores=[], throats=[], labels=None, mode='or'):
-        r"""
-        Returns which of the supplied pores (or throats) has the specified
-        label(s)
-
-        Parameters
-        ----------
-        pores : array_like
-            List of pores to be filtered
-        throats : array_like
-            List of throats to be filtered
-        labels : List[str]
-            The labels to apply as a filter
-        mode : str
-            Controls how the filter is applied.  Options include:
-                **'or', 'union', 'any'**: (default) Returns a list of the given
-                locations where *any* of the given labels exist.
-
-                **'and', 'intersection', 'all'**: Only locations where *all* the
-                given labels are found.
-
-                **'xor', 'exclusive_or'**: Only locations where exactly *one* of
-                the given labels are found.
-
-                **'nor', 'none', 'not'**: Only locations where *none* of the given
-                labels are found.
-
-                **'nand'** : Only locations with *some but not all* of the given
-                labels are returned.
-
-                **'xnor'** : Only locations with *more than one* of the given
-                labels are returned.
-
-        Returns
-        -------
-        ndarray
-            A list of pores (or throats) that have been filtered
-            according the given criteria.  The returned list is a subset
-            of the received list of pores (or throats).
-
-        See Also
-        --------
-        pores
-        throats
-
-        Examples
-        --------
-        >>> import openpnm as op
-        >>> pn = op.network.Cubic(shape=[5, 5, 5])
-        >>> pn.filter_by_label(pores=[0, 1, 25, 32], labels='left')
-        array([0, 1])
-        >>> Ps = pn.pores(['top', 'bottom', 'back'], mode='or')
-        >>> pn.filter_by_label(pores=Ps, labels=['top', 'back'],
-        ...                    mode='and')
-        array([ 24,  49,  74,  99, 124])
-
-        """
-        # Convert inputs to locations and element
-        if (np.size(throats) > 0) and (np.size(pores) > 0):
-            raise Exception('Can only filter either pores OR labels')
-        if np.size(pores) > 0:
-            element = 'pore'
-            locations = self._parse_indices(pores)
-        elif np.size(throats) > 0:
-            element = 'throat'
-            locations = self._parse_indices(throats)
-        else:
-            return(np.array([], dtype=int))
-        labels = self._parse_labels(labels=labels, element=element)
-        labels = [element+'.'+item.split('.')[-1] for item in labels]
-        all_locs = self._get_indices(element=element, labels=labels, mode=mode)
-        mask = self._tomask(indices=all_locs, element=element)
-        ind = mask[locations]
-        return locations[ind]
-
-    def num_pores(self, labels='all', mode='or'):
-        r"""
-        Returns the number of pores of the specified labels
-
-        Parameters
-        ----------
-        labels : List[str], optional
-            The pore labels that should be included in the count.
-            If not supplied, all pores are counted.
-        mode : str, optional
-            Specifies how the count should be performed.  The options are:
-                **'or', 'union', 'any'** : (default) Pores with *one or more* of
-                the given labels are counted.
-
-                **'and', 'intersection', 'all'** : Pores with *all* of the given
-                labels are counted.
-
-                **'xor', 'exclusive_or'** : Pores with *only one* of the given
-                labels are counted.
-
-                **'nor', 'none', 'not'** : Pores with *none* of the given labels
-                are counted.
-
-                **'nand'** : Pores with *some but not all* of the given labels are
-                counted.
-
-                **'xnor'** : Pores with *more than one* of the given labels are
-                counted.
-
-        Returns
-        -------
-        Np : int
-            Number of pores with the specified labels
-
-        See Also
-        --------
-        num_throats
-        count
-
-        Notes
-        -----
-        Technically, *'nand'* and *'xnor'* should also count pores with *none*
-        of the labels, however, to make the count more useful these are not
-        included.
-
-        Examples
-        --------
-        >>> import openpnm as op
-        >>> pn = op.network.Cubic(shape=[5, 5, 5])
-        >>> pn.num_pores()
-        125
-        >>> pn.num_pores(labels=['top'])
-        25
-        >>> pn.num_pores(labels=['top', 'front'], mode='or')
-        45
-        >>> pn.num_pores(labels=['top', 'front'], mode='xnor')
-        5
-
-        """
-        # Count number of pores of specified type
-        Ps = self._get_indices(labels=labels, mode=mode, element='pore')
-        Np = np.shape(Ps)[0]
-        return Np
-
-    def num_throats(self, labels='all', mode='union'):
-        r"""
-        Return the number of throats of the specified labels
-
-        Parameters
-        ----------
-        labels : List[str], optional
-            The throat labels that should be included in the count.
-            If not supplied, all throats are counted.
-        mode : str, optional
-            Specifies how the count should be performed.  The options are:
-                **'or', 'union', 'any'** : (default) Throats with *one or more* of
-                the given labels are counted.
-
-                **'and', 'intersection', 'all'** : Throats with *all* of the given
-                labels are counted.
-
-                **'xor', 'exclusive_or'** : Throats with *only one* of the given
-                labels are counted.
-
-                **'nor', 'none', 'not'** : Throats with *none* of the given labels
-                are counted.
-
-                **'nand'** : Throats with *some but not all* of the given labels
-                are counted.
-
-                **'xnor'** : Throats with *more than one* of the given labels are
-                counted.
-
-        Returns
-        -------
-        Nt : int
-            Number of throats with the specified labels
-
-        See Also
-        --------
-        num_pores
-        count
-
-        Notes
-        -----
-        Technically, *'nand'* and *'xnor'* should also count throats with
-        *none* of the labels, however, to make the count more useful these are
-        not included.
-
-        """
-        # Count number of pores of specified type
-        Ts = self._get_indices(labels=labels, mode=mode, element='throat')
-        Nt = np.shape(Ts)[0]
-        return Nt
-
-    def _count(self, element=None):
-        r"""
-        Returns a dictionary containing the number of pores and throats in
-        the network, stored under the keys 'pore' or 'throat'
-
-        Parameters
-        ----------
-        element : str, optional
-            Can be either 'pore' , 'pores', 'throat' or 'throats', which
-            specifies which count to return.
-
-        Returns
-        -------
-        A dictionary containing the number of pores and throats under the
-        'pore' and 'throat' key respectively.
-
-        See Also
-        --------
-        num_pores
-        num_throats
-
-        Notes
-        -----
-        The ability to send plurals is useful for some types of 'programmatic'
-        access.  For instance, the standard argument for locations is pores
-        or throats.  If these are bundled up in a **kwargs dict then you can
-        just use the dict key in count() without removing the 's'.
-
-        Examples
-        --------
-        >>> import openpnm as op
-        >>> pn = op.network.Cubic(shape=[5, 5, 5])
-        >>> pn._count('pore')
-        125
-        >>> pn._count('throat')
-        300
-
-        """
-        element = self._parse_element(element=element, single=True)
-        temp = np.size(super(Base, self).__getitem__(element+'.all'))
-        return temp
-=======
-        return flag
->>>>>>> fd98273c
+        return flag