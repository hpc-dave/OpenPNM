--- conflicted
+++ resolved
@@ -52,11 +52,7 @@
 
 """
 
-<<<<<<< HEAD
-__version__ = '2.1.0'
-=======
 __version__ = '2.0.3-dev'
->>>>>>> 5842a8d1
 
 from . import utils
 from .utils import Workspace, Project
