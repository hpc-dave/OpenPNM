import numpy as np
import openpnm as op
import scipy.sparse.linalg
import warnings
from numpy.linalg import norm
import scipy.sparse.csgraph as spgr
from scipy.spatial import ConvexHull
from scipy.spatial import cKDTree
from openpnm.topotools import iscoplanar, is_fully_connected
from openpnm.algorithms import GenericAlgorithm
from openpnm.utils import logging, Docorator, GenericSettings, prettify_logger_message
# Uncomment this line when we stop supporting Python 3.6
# from dataclasses import dataclass, field
# from typing import List

docstr = Docorator()
logger = logging.getLogger(__name__)


@docstr.get_sections(base='GenericTransportSettings',
                     sections=['Parameters', 'Other Parameters'])
@docstr.dedent
# Uncomment this line when we stop supporting Python 3.6
# @dataclass
class GenericTransportSettings(GenericSettings):
    r"""
    Defines the settings for GenericTransport algorithms

    Parameters
    ----------
    phase : str
        The name of the phase on which the algorithm acts
    quantity : str
        The name of the physical quantity to be calculated
    conductance : str
        The name of the pore-scale transport conductance values. These are
        typically calculated by a model attached to a *Physics* object
        associated with the given *Phase*.

    Other Parameters
    ----------------
    solver_family : str (default = 'scipy')
        The solver package to use.  OpenPNM currently supports ``scipy``,
        ``pyamg`` and ``petsc`` (if you have it installed).
    solver_type : str
        The specific solver to use.  For instance, if ``solver_family`` is
        ``scipy`` then you can specify any of the iterative solvers such as
        ``cg`` or ``gmres``. [More info here]
        (https://docs.scipy.org/doc/scipy/reference/sparse.linalg.html),
    solver_preconditioner : str (default = ``jacobi``)
        Used by the PETSc solver to specify which preconditioner to use.
    solver_tol : float (default = 1e-8)
        Used to control the accuracy to which the iterative solver aims to
        achieve before stopping. Can roughly be interpreted as the number of
        significant digits you want in your solution, i.e. 1e-8 -> 8
    solver_atol : float
        Absolute tolerance as a stopping criterion when using iterative
        solvers, defined as:
            atol = norm(Ax-b) @ x_final
        Don't specify this parameter unless you know what you're doing. The
        algorithm automatically calculates it based on ``solver_tol``.
    solver_rtol : float
        Relative tolerance as a stopping criterion when using iterative
        solvers, defined as the ratio of the residual computed using the
        accepted solution to that using the initial guess, i.e.:
            rtol = norm(Ax-b) @ x_final / norm(Ax-b) @ x0
        Don't specify this parameter unless you know what you're doing. The
        algorithm automatically calculates it based on ``solver_tol``.
    solver_max_iter : int (default = 5000)
        Maximum number of iterations allowed when using iterative solvers.
    variable_props : list
        List of pore/throat properties whose values might change during the
        algorithm and thus, need to be iterated for the solution to converge,
        e.g. "pore.diffusivity" if diffusivity is concentration-dependent.
    cache_A : bool
        If ``True``, A matrix is cached and reused rather than getting rebuilt.
    cache_b : bool
        If ``True``, b vector is cached and reused rather than getting rebuilt.

    """

    phase = None
    conductance = None
    quantity = None
    solver_family = 'pypardiso'
    solver_type = 'spsolve'
    solver_preconditioner = 'jacobi'
    solver_tol = 1e-8
    solver_atol = None
    solver_rtol = None
    solver_max_iter = 5000
    cache_A = True
    cache_b = True


@docstr.get_sections(base='GenericTransport', sections=['Parameters'])
@docstr.dedent
class GenericTransport(GenericAlgorithm):
    r"""
    This class implements steady-state linear transport calculations

    Parameters
    ----------
    %(GenericAlgorithm.parameters)s

    Notes
    -----

    The following table shows the methods that are accessible to the user
    for setting up the simulation.

    +---------------------+---------------------------------------------------+
    | Methods             | Description                                       |
    +=====================+===================================================+
    | ``set_value_BC``    | Applies constant value boundary conditions to the |
    |                     | specified pores                                   |
    +---------------------+---------------------------------------------------+
    | ``set_rate_BC``     | Applies constant rate boundary conditions to the  |
    |                     | specified pores                                   |
    +---------------------+---------------------------------------------------+
    | ``remove_BC``       | Removes all boundary conditions from the          |
    |                     | specified pores                                   |
    +---------------------+---------------------------------------------------+
    | ``rate``            | Calculates the total rate of transfer through the |
    |                     | given pores or throats                            |
    +---------------------+---------------------------------------------------+
    | ``setup``           | A shortcut for applying values in the ``settings``|
    |                     | attribute.                                        |
    +---------------------+---------------------------------------------------+
    | ``results``         | Returns the results of the calcualtion as a       |
    |                     | ``dict`` with the data stored under the 'quantity'|
    |                     | specified in the ``settings``                     |
    +---------------------+---------------------------------------------------+

    In addition to the above methods there are also the following attributes:

    +---------------------+---------------------------------------------------+
    | Attribute           | Description                                       |
    +=====================+===================================================+
    | ``A``               | Retrieves the coefficient matrix                  |
    +---------------------+---------------------------------------------------+
    | ``b``               | Retrieves the RHS matrix                          |
    +---------------------+---------------------------------------------------+

    This class contains quite a few hidden methods (preceeded by an
    underscore) that are called internally.  Since these are critical to the
    functioning of this algorithm they are worth outlining even though the
    user does not call them directly:

    +-----------------------+-------------------------------------------------+
    | Method or Attribute   | Description                                     |
    +=======================+=================================================+
    | ``_build_A``          | Builds the **A** matrix based on the            |
    |                       | 'conductance' specified in ``settings``         |
    +-----------------------+-------------------------------------------------+
    | ``_build_b``          | Builds the **b** matrix                         |
    +-----------------------+-------------------------------------------------+
    | ``_apply_BCs``        | Applies the given BCs by adjust the **A** and   |
    |                       | **b** matrices                                  |
    +-----------------------+-------------------------------------------------+
    | ``_calc_eff_prop``    | Finds the effective property (e.g. permeability |
    |                       | coefficient) based on the given BCs             |
    +-----------------------+-------------------------------------------------+
    | ``_solve``            | Runs the algorithm using the solver specified   |
    |                       | in the ``settings``                             |
    +-----------------------+-------------------------------------------------+
    | ``_get_domain_area``  | Attempts to estimate the area of the inlet pores|
    |                       | if not specified by user                        |
    +-----------------------+-------------------------------------------------+
    | ``_get_domain_length``| Attempts to estimate the length between the     |
    |                       | inlet and outlet faces if not specified by the  |
    |                       | user                                            |
    +-----------------------+-------------------------------------------------+

    """
    def __new__(cls, *args, **kwargs):
        instance = super(GenericTransport, cls).__new__(cls, *args, **kwargs)
        # Create some instance attributes
        instance._A = None
        instance._b = None
        instance._pure_A = None
        instance._pure_b = None
        return instance

    def __init__(self, project=None, network=None, phase=None, settings={},
                 **kwargs):
        # Apply default settings
        self.settings._update_settings_and_docs(GenericTransportSettings)
        # Overwrite any given in init
        self.settings.update(settings)
        # Assign phase if given during init
        self.setup(phase=phase)
        # If network given, get project, otherwise let parent class create it
        if network is not None:
            project = network.project
        super().__init__(project=project, **kwargs)
        self['pore.bc_rate'] = np.nan
        self['pore.bc_value'] = np.nan

    @docstr.get_sections(base='GenericTransport.setup', sections=['Parameters'])
    @docstr.dedent
    def setup(self, phase=None, quantity='', conductance='', **kwargs):
        r"""
        Customize algorithm settings, e.g. assign phase, set quantity to be
        solved, set conductance dict key, etc.

        Parameters
        ----------
        %(GenericTransportSettings.parameters)s

        """
        if phase:
            self.settings['phase'] = phase.name
        if quantity:
            self.settings['quantity'] = quantity
        if conductance:
            self.settings['conductance'] = conductance
        self.settings.update(**kwargs)

    @docstr.get_full_description(base='GenericTransport.reset')
    @docstr.get_sections(base='GenericTransport.reset', sections=['Parameters'])
    @docstr.dedent
    def reset(self, bcs=False, results=True):
        r"""
        Resets the algorithm to enable re-use.

        This allows the reuse of an algorithm inside a for-loop for parametric
        studies.  The default behavior means that only ``alg.reset()`` and
        ``alg.run()`` must be called inside a loop.  To reset the algorithm
        more completely requires overriding the default arguments.

        Parameters
        ----------
        results : boolean
            If ``True`` (default) all previously calculated values pertaining
            to results of the algorithm are removed.
        bcs : boolean (default = ``False``)
            If ``True`` all previous boundary conditions are removed.

        """
        self._pure_b = None
        self._b = None
        self._pure_A = None
        self._A = None
        if bcs:
            self['pore.bc_value'] = np.nan
            self['pore.bc_rate'] = np.nan
        if results:
            self.pop(self.settings['quantity'], None)

    @docstr.dedent
    def set_value_BC(self, pores, values, mode='merge'):
        r"""
        Apply constant value boundary conditons to the specified locations.

        These are sometimes referred to as Dirichlet conditions.

        Parameters
        ----------
        pores : array_like
            The pore indices where the condition should be applied
        values : scalar or array_like
            The value to apply in each pore.  If a scalar is supplied
            it is assigne to all locations, and if a vector is applied is
            must be the same size as the indices given in ``pores``.
        mode : string, optional
            Controls how the boundary conditions are applied.  Options are:

            'merge' - (Default) Adds supplied boundary conditions to already
            existing conditions, and also overwrites any existing values.
            If BCs of the complementary type already exist in the given
            locations, those values are kept.
            'overwrite' - Deletes all boundary conditions of the given type
            then adds the specified new ones (unless locations already have
            BCs of the other type).

        Notes
        -----
        The definition of ``quantity`` is specified in the algorithm's
        ``settings``, e.g. ``alg.settings['quantity'] = 'pore.pressure'``.

        """
        self._set_BC(pores=pores, bctype='value', bcvalues=values, mode=mode)

    def set_rate_BC(self, pores, rates=None, total_rate=None, mode='merge',
                    **kwargs):
        r"""
        Apply constant rate boundary conditons to the specified locations.

        Parameters
        ----------
        pores : array_like
            The pore indices where the condition should be applied
        rates : scalar or array_like, optional
            The rates to apply in each pore.  If a scalar is supplied that
            rate is assigned to all locations, and if a vector is supplied
            it must be the same size as the indices given in ``pores``.
        total_rate : float, optional
            The total rate supplied to all pores.  The rate supplied by this
            argument is divided evenly among all pores. A scalar must be
            supplied! Total_rate cannot be specified if rate is specified.
        mode : str, optional
            Controls how the boundary conditions are applied.  Options are:

            'merge' - (Default) Adds supplied boundary conditions to already
            existing conditions, and also overwrites any existing values.
            If BCs of the complementary type already exist in the given
            locations, these values are kept.
            'overwrite' - Deletes all boundary conditions of the given type
            then adds the specified new ones (unless locations already have
            BCs of the other type).

        Notes
        -----
        The definition of ``quantity`` is specified in the algorithm's
        ``settings``, e.g. ``alg.settings['quantity'] = 'pore.pressure'``.

        """
        # support 'values' keyword
        if 'values' in kwargs.keys():
            rates = kwargs.pop("values")
            warnings.warn("'values' has been deprecated, use 'rates' instead.",
                          DeprecationWarning)
        # handle total_rate feature
        if total_rate is not None:
            if not np.isscalar(total_rate):
                raise Exception('total_rate argument accepts scalar only!')
            if rates is not None:
                raise Exception('Cannot specify both arguments: rate and '
                                + 'total_rate')
            pores = self._parse_indices(pores)
            rates = total_rate/pores.size
        self._set_BC(pores=pores, bctype='rate', bcvalues=rates, mode=mode)

    @docstr.get_sections(base='GenericTransport._set_BC',
                         sections=['Parameters', 'Notes'])
    def _set_BC(self, pores, bctype, bcvalues=None, mode='merge'):
        r"""
        This private method is called by public facing BC methods, to apply
        boundary conditions to specified pores

        Parameters
        ----------
        pores : array_like
            The pores where the boundary conditions should be applied
        bctype : string
            Specifies the type or the name of boundary condition to apply. The
            types can be one one of the following:

            'value' - Specify the value of the quantity in each location
            'rate' - Specify the flow rate into each location

        bcvalues : int or array_like
            The boundary value to apply, such as concentration or rate.  If
            a single value is given, it's assumed to apply to all locations
            unless the 'total_rate' bc_type is supplied whereby a single value
            corresponds to a total rate to be divded evenly among all pores.
            Otherwise, different values can be applied to all pores in the form
            of an array of the same length as ``pores``.
        mode : string, optional
            Controls how the boundary conditions are applied.  Options are:

            'merge' - (Default) Adds supplied boundary conditions to already
            existing conditions, and also overwrites any existing values.
            If BCs of the complementary type already exist in the given
            locations, these values are kept.
            'overwrite' - Deletes all boundary conditions of the given type
            then adds the specified new ones (unless locations already have
            BCs of the other type).

        Notes
        -----
        It is not possible to have multiple boundary conditions for a
        specified location in one algorithm. Use ``remove_BCs`` to
        clear existing BCs before applying new ones or ``mode='overwrite'``
        which removes all existing BC's before applying the new ones.

        """
        # Hijack the parse_mode function to verify bctype argument
        bctype = self._parse_mode(bctype, allowed=['value', 'rate'],
                                  single=True)
        othertype = list(set(['value', 'rate']).difference(set([bctype])))[0]
        mode = self._parse_mode(mode, allowed=['merge', 'overwrite'],
                                single=True)
        pores = self._parse_indices(pores)

        values = np.array(bcvalues)
        if values.size > 1 and values.size != pores.size:
            raise Exception('The number of boundary values must match the '
                            + 'number of locations')

        # Create boundary array if needed (though these are created on init)
        if 'pore.bc_' + bctype not in self.keys():
            self['pore.bc_' + bctype] = np.nan

        # Catch pores with existing BCs
        if mode == 'merge':  # remove offenders, and warn user
            existing_bcs = np.isfinite(self["pore.bc_" + othertype])
            inds = pores[existing_bcs[pores]]
        elif mode == 'overwrite':  # Remove existing BCs and write new ones
            self['pore.bc_' + bctype] = np.nan
            existing_bcs = np.isfinite(self["pore.bc_" + othertype])
            inds = pores[existing_bcs[pores]]
        # Now drop any pore indices which have BCs that should be kept
        if len(inds) > 0:
            msg = (r'Boundary conditions are already specified in the following given'
                   f' pores, so these will be skipped: {inds.__repr__()}')
            logger.warning(prettify_logger_message(msg))
            pores = np.setdiff1d(pores, inds)

        # Store boundary values
        self['pore.bc_' + bctype][pores] = values

    def remove_BC(self, pores=None, bctype='all'):
        r"""
        Removes boundary conditions from the specified pores

        Parameters
        ----------
        pores : array_like, optional
            The pores from which boundary conditions are to be removed.  If no
            pores are specified, then BCs are removed from all pores. No error
            is thrown if the provided pores do not have any BCs assigned.
        bctype : string, or list of strings
            Specifies which type of boundary condition to remove. Options are:

            -*'all'*: (default) Removes all boundary conditions
            -*'value'*: Removes only value conditions
            -*'rate'*: Removes only rate conditions

        """
        if isinstance(bctype, str):
            bctype = [bctype]
        if 'all' in bctype:
            bctype = ['value', 'rate']
        if pores is None:
            pores = self.Ps
        if ('pore.bc_value' in self.keys()) and ('value' in bctype):
            self['pore.bc_value'][pores] = np.nan
        if ('pore.bc_rate' in self.keys()) and ('rate' in bctype):
            self['pore.bc_rate'][pores] = np.nan

    def _build_A(self):
        r"""
        Builds the coefficient matrix based on conductances between pores.
        The conductance to use is specified in the algorithm's ``settings``
        under ``conductance``.  In subclasses (e.g. ``FickianDiffusion``)
        this is set by default, though it can be overwritten.
        """
        gvals = self.settings['conductance']
        if not gvals:
            raise Exception('conductance has not been defined on this algorithm')
        # Decide if caching of A and b is allowed
        # FIXME: this needs to be properly addressed (see issue #1548)
        try:
            if gvals in self._get_iterative_props():
                self.settings.update({"cache_A": False, "cache_b": False})
        except AttributeError:
            pass
        if not self.settings['cache_A']:
            self._pure_A = None
        if self._pure_A is None:
            network = self.project.network
            try:
                phase = self.project.phases()[self.settings['phase']]
            except KeyError:
                raise Exception('Phase has not been defined for algorithm')
            g = phase[gvals]
            am = network.create_adjacency_matrix(weights=g, fmt='coo')
            self._pure_A = spgr.laplacian(am).astype(float)
        self.A = self._pure_A.copy()

    def _build_b(self):
        r"""
        Builds the RHS matrix, without applying any boundary conditions or
        source terms. This method is trivial an basically creates a column
        vector of 0's.
        """
        cache_b = self.settings['cache_b']
        if not cache_b:
            self._pure_b = None
        if self._pure_b is None:
            b = np.zeros(shape=self.Np, dtype=float)  # Create vector of 0s
            self._pure_b = b
        self.b = self._pure_b.copy()

    def _get_A(self):
        if self._A is None:
            self._build_A()
        return self._A

    def _set_A(self, A):
        self._A = A

    A = property(fget=_get_A, fset=_set_A)

    def _get_b(self):
        if self._b is None:
            self._build_b()
        return self._b

    def _set_b(self, b):
        self._b = b

    b = property(fget=_get_b, fset=_set_b)

    def _apply_BCs(self):
        r"""
        Applies all the boundary conditions that have been specified, by
        adding values to the *A* and *b* matrices.
        """
        if 'pore.bc_rate' in self.keys():
            # Update b
            ind = np.isfinite(self['pore.bc_rate'])
            self.b[ind] = self['pore.bc_rate'][ind]
        if 'pore.bc_value' in self.keys():
            f = self.A.diagonal().mean()
            # Update b (impose bc values)
            ind = np.isfinite(self['pore.bc_value'])
            self.b[ind] = self['pore.bc_value'][ind] * f
            # Update b (substract quantities from b to keep A symmetric)
            x_BC = np.zeros_like(self.b)
            x_BC[ind] = self['pore.bc_value'][ind]
            self.b[~ind] -= (self.A * x_BC)[~ind]
            # Update A
            P_bc = self.toindices(ind)
            mask = np.isin(self.A.row, P_bc) | np.isin(self.A.col, P_bc)
            self.A.data[mask] = 0  # Remove entries from A for all BC rows/cols
            datadiag = self.A.diagonal()  # Add diagonal entries back into A
            datadiag[P_bc] = np.ones_like(P_bc, dtype=float) * f
            self.A.setdiag(datadiag)
            self.A.eliminate_zeros()  # Remove 0 entries

    def run(self, x0=None):
        r"""
        Builds the A and b matrices, and calls the solver specified in the
        ``settings`` attribute.

        Parameters
        ----------
        x0 : ND-array
            Initial guess of unknown variable

        Returns
        -------
        Nothing is returned...the solution is stored on the objecxt under
        ``pore.quantity`` where *quantity* is specified in the ``settings``
        attribute.

        """
        logger.info('―' * 80)
        logger.info('Running GenericTransport')
        self._validate_settings()
        # Check if A and b are well-defined
        self._validate_data_health()
        x0 = np.zeros_like(self.b) if x0 is None else x0
        self["pore.initial_guess"] = x0
        self._run_generic(x0)

    def _run_generic(self, x0):
        # (Re)build A,b in case phase/physics are updated and alg.run()
        # is to be called a second time
        self._build_A()
        self._build_b()
        self._apply_BCs()
        x_new = self._solve(x0=x0)
        quantity = self.settings['quantity']
        if not quantity:
            raise Exception('"quantity" has not been defined on this algorithm')
        self[quantity] = x_new

    def _solve(self, A=None, b=None, x0=None):
        r"""
        Sends the A and b matrices to the specified solver, and solves for *x*
        given the boundary conditions, and source terms based on the present
        value of *x*.  This method does NOT iterate to solve for non-linear
        source terms or march time steps.

        Parameters
        ----------
        A : sparse matrix
            The coefficient matrix in sparse format. If not specified, then
            it uses  the ``A`` matrix attached to the object.
        b : ND-array
            The RHS matrix in any format.  If not specified, then it uses
            the ``b`` matrix attached to the object.
        x0 : ND-array
            The initial guess for the solution of Ax = b

        Notes
        -----
        The solver used here is specified in the ``settings`` attribute of the
        algorithm.

        """
        x0 = np.zeros_like(self.b) if x0 is None else x0

        # Fetch A and b from self if not given, and throw error if not found
        A = self.A if A is None else A
        b = self.b if b is None else b
        if A is None or b is None:
            raise Exception('The A matrix or the b vector not yet built.')
        A = A.tocsr()

        # Check if A and b are STILL well-defined
        self._validate_data_health()

        # Check if A is symmetric
        if self.settings['solver_type'] == 'cg':
            is_sym = op.utils.is_symmetric(self.A)
            if not is_sym:
                raise Exception('CG solver only works on symmetric matrices.')

        # Fetch additional parameters for iterative solvers
        max_it = self.settings["solver_max_iter"]
        atol = self._get_atol()
        rtol = self._get_rtol(x0=x0)

        # Fetch solver object based on settings dict.
        solver = self._get_solver()
        x = solver(A, b, atol=atol, rtol=rtol, max_it=max_it, x0=x0)

        # Check solution convergence
        if not self._is_converged(x=x):
            raise Exception("Solver did not converge.")

        return x

    def _get_solver(self):
        r"""
        Fetch solver object based on solver settings stored in settings dict.

        Notes
        -----
        The returned object can be called via ``obj.solve(A, b, x0[optional])``

        """
        # SciPy
        if self.settings['solver_family'] == 'scipy':
            def solver(A, b, atol=None, rtol=None, max_it=None, x0=None):
                r"""
                Wrapper method for scipy sparse linear solvers.
                """
                ls = getattr(scipy.sparse.linalg, self.settings['solver_type'])
                if self.settings["solver_type"] == "spsolve":
                    x = ls(A=A, b=b)
                else:
                    tol = self.settings["solver_tol"]
                    x, _ = ls(A=A, b=b, atol=atol, tol=tol, maxiter=max_it, x0=x0)
                return x
        # PETSc
        elif self.settings['solver_family'] == 'petsc':
            def solver(A, b, atol=None, rtol=None, max_it=None, x0=None):
                r"""
                Wrapper method for PETSc sparse linear solvers.
                """
                from openpnm.utils.petsc import PETScSparseLinearSolver as SLS
                temp = {"type": self.settings["solver_type"],
                        "preconditioner": self.settings["solver_preconditioner"]}
                ls = SLS(A=A, b=b, settings=temp)
                x = ls.solve(x0=x0, atol=atol, rtol=rtol, max_it=max_it)
                return x
        # PyAMG
        elif self.settings['solver_family'] == 'pyamg':
            def solver(A, b, rtol=None, max_it=None, x0=None, **kwargs):
                r"""
                Wrapper method for PyAMG sparse linear solvers.
                """
                import pyamg
                ml = pyamg.smoothed_aggregation_solver(A)
                x = ml.solve(b=b, x0=x0, tol=rtol, maxiter=max_it, accel="bicgstab")
                return x
        # PyPardiso
        elif self.settings['solver_family'] in ['pypardiso', 'pardiso']:
            try:
                import pypardiso
            except ModuleNotFoundError:
                msg = op.utils.prettify_logger_message(
                    "Pardiso missing, reverting to much slower spsolve."
                    " Install pardiso with: conda install -c conda-forge pardiso4py")
                if self.Np <= 8000:
                    logger.critical(msg)
                    self.settings['solver_family'] = 'scipy'
                    return self._get_solver()
<<<<<<< HEAD
                msg = "Pardiso missing. Install via: conda install -c conda-forge pardiso4py"
                raise Exception(msg)
=======
                raise Exception("Pardiso not found. Install it with: "
                                + "conda install -c conda-forge pardiso4py")
>>>>>>> de03ec53

            def solver(A, b, **kwargs):
                r"""
                Wrapper method for PyPardiso sparse linear solver.
                """
                x = pypardiso.spsolve(A=A, b=b)
                return x
        # CuPy
        elif self.settings['solver_family'] == 'cupy':  # pragma: no cover
            try:
                import cupy
                import cupyx.scipy.sparse.linalg
                cupyx.scipy.sparse.linalg.lschol = cupyx.linalg.sparse.lschol
            except ModuleNotFoundError:
                msg = "CuPy missing. Install via: conda install -c conda-forge cupy"
                raise Exception(msg)

            def solver(A, b, atol=None, rtol=None, max_it=None, x0=None, **kwargs):
                r"""
                Wrapper method for CuPy sparse linear solvers.
                """
                x0 = x0 if x0 is None else cupy.array(x0)
                b = cupy.array(b)
                A = cupy.sparse.csr_matrix(A)
                direct = ["spsolve", "lsqr", "lschol"]
                iterative = ["cg", "gmres"]
                solver_type = self.settings["solver_type"]
                args = {"A": A, "b": b}
                if solver_type in direct + iterative:
                    ls = getattr(cupyx.scipy.sparse.linalg, solver_type)
                    if solver_type in iterative:
                        args.update({"tol": rtol, "maxiter": max_it, "x0": x0})
                else:
                    raise Exception(f"Unsupported solver type: {solver_type}")
                out = ls(**args)
                x = out[0] if isinstance(out, tuple) else out
                return cupy.asnumpy(x)
        else:
            raise Exception(f"{self.settings['solver_family']} not available.")

        return solver

    def _get_atol(self):
        r"""
        Fetches absolute tolerance for the solver if not ``None``, otherwise
        calculates it in a way that meets the given ``tol`` requirements.

        Notes
        -----
        ``atol`` is defined such to satisfy the following stopping criterion:
            ``norm(A*x-b)`` <= ``atol``

        """
        atol = self.settings["solver_atol"]
        if atol is None:
            tol = self.settings["solver_tol"]
            atol = norm(self.b) * tol
        return atol

    def _get_rtol(self, x0):
        r"""
        Fetches relative tolerance for the solver if not ``None``, otherwise
        calculates it in a way that meets the given ``tol`` requirements.

        ``rtol`` is defined based on the following formula:
            ``rtol = residual(@x_final) / residual(@x0)``
        """
        rtol = self.settings["solver_rtol"]
        if rtol is None:
            res0 = self._get_residual(x=x0)
            atol = self._get_atol()
            rtol = atol / res0
        return rtol

    def _get_residual(self, x=None):
        r"""
        Calculate solution residual based on the given ``x`` based on the
        following formula:
            ``res = norm(A*x - b)``
        """
        if x is None:
            quantity = self.settings['quantity']
            x = self[quantity]
        return norm(self.A * x - self.b)

    def _is_converged(self, x=None):
        r"""
        Check if solution has converged based on the following criterion:
            res <= max(norm(b) * tol, atol)
        """
        res = self._get_residual(x=x)
        # Verify that residual is finite (i.e. not inf/nan)
        if not np.isfinite(res):
            logger.error(f'Solution diverged: {res:.4e}')
            raise Exception(f"Solution diverged, undefined residual: {res:.4e}")
        # Check convergence
        tol = self.settings["solver_tol"]
        res_tol = norm(self.b) * tol
        flag_converged = True if res <= res_tol else False
        return flag_converged

    def _validate_settings(self):
        if self.settings['quantity'] is None:
            raise Exception('"quantity" has not been defined on this algorithm')
        if self.settings['conductance'] is None:
            raise Exception('"conductance" has not been defined on this algorithm')

    def _validate_geometry_health(self):
        h = self.project.check_geometry_health()
        issues = []
        for k, v in h.items():
            if len(v) > 0:
                issues.append(k)
        if len(issues) > 0:
            raise Exception(
                r"Found the following critical issues with your geometry(ies):"
                f" {', '.join(issues)}. Run network.project.check_geometry_health() for"
                r" more details.")

    def _validate_topology_health(self):
        Ps = (self['pore.bc_rate'] > 0) + (self['pore.bc_value'] > 0)
        if not is_fully_connected(network=self.network, pores_BC=Ps):
            raise Exception(
                "Your network is clustered. Run h = net.check_network_health() followed"
                " by op.topotools.trim(net, pores=h['trim_pores']) to make your network"
                " fully connected.")

    def _validate_data_health(self):
        r"""
        Check whether A and b are well-defined, i.e. doesn't contain nans.
        """
        import networkx as nx
        from pandas import unique

        # Short-circuit subsequent checks if data are healthy
        if np.isfinite(self.A.data).all() and np.isfinite(self.b).all():
            return True
        # Validate network topology health
        self._validate_topology_health()
        # Validate geometry health
        self._validate_geometry_health()

        # Fetch phase/geometries/physics
        prj = self.network.project
        phase = prj.find_phase(self)
        geometries = prj.geometries().values()
        physics = prj.physics().values()

        # Locate the root of NaNs
        unaccounted_nans = []
        for geom, phys in zip(geometries, physics):
            objs = [phase, geom, phys]
            # Generate global dependency graph
            dg = nx.compose_all([x.models.dependency_graph(deep=True) for x in objs])
            d = {}  # maps prop -> obj.name
            for obj in objs:
                for k, v in obj.check_data_health().items():
                    if "Has NaNs" in v:
                        # FIXME: The next line doesn't cover multi-level props
                        base_prop = ".".join(k.split(".")[:2])
                        if base_prop in dg.nodes:
                            d[base_prop] = obj.name
                        else:
                            unaccounted_nans.append(base_prop)
            # Generate dependency subgraph for props with NaNs
            dg_nans = nx.subgraph(dg, d.keys())
            # Find prop(s)/object(s) from which NaNs have propagated
            root_props = [n for n in d.keys() if not nx.ancestors(dg_nans, n)]
            root_objs = unique([d[x] for x in nx.topological_sort(dg_nans)])
            # Throw error with helpful info on how to resolve the issue
            if root_props:
                raise Exception(
                    r"Found NaNs in A matrix, possibly caused by NaNs in"
                    f" {', '.join(root_props)}. The issue might get resolved if you call"
                    r" regenerate_models on the following object(s):"
                    f" {', '.join(root_objs)}")

        # Raise Exception for unaccounted properties
        if unaccounted_nans:
            raise Exception(
                r"Found NaNs in A matrix, possibly caused by NaNs in"
                f" {', '.join(unaccounted_nans)}.")

        # Raise Exception otherwise if root cannot be found
        raise Exception(
            "Found NaNs in A matrix but couldn't locate the root object(s) that might"
            " have caused it. It's likely that disabling caching of A matrix via"
            " alg.settings['cache_A'] = False after instantiating the algorithm object"
            " fixes the problem.")

    def results(self):
        r"""
        Fetches the calculated quantity from the algorithm and returns it as
        an array.
        """
        quantity = self.settings['quantity']
        d = {quantity: self[quantity]}
        return d

    def rate(self, pores=[], throats=[], mode='group'):
        r"""
        Calculates the net rate of material moving into a given set of pores or
        throats

        Parameters
        ----------
        pores : array_like
            The pores for which the rate should be calculated
        throats : array_like
            The throats through which the rate should be calculated
        mode : string, optional
            Controls how to return the rate. Options are:
            - *'group'*: (default) Returns the cumulative rate of material
            moving into the given set of pores
            - *'single'* : Calculates the rate for each pore individually

        Returns
        -------
        If ``pores`` are specified, then the returned values indicate the
        net rate of material exiting the pore or pores.  Thus a positive
        rate indicates material is leaving the pores, and negative values
        mean material is entering.

        If ``throats`` are specified the rate is calculated in the direction of
        the gradient, thus is always positive.

        If ``mode`` is 'single' then the cumulative rate through the given
        pores (or throats) are returned as a vector, if ``mode`` is 'group'
        then the individual rates are summed and returned as a scalar.

        """
        pores = self._parse_indices(pores)
        throats = self._parse_indices(throats)

        if throats.size > 0 and pores.size > 0:
            raise Exception('Must specify either pores or throats, not both')
        if throats.size == pores.size == 0:
            raise Exception('Must specify either pores or throats')

        network = self.project.network
        phase = self.project.phases()[self.settings['phase']]
        g = phase[self.settings['conductance']]
        quantity = self[self.settings['quantity']]

        P12 = network['throat.conns']
        X12 = quantity[P12]
        if g.size == self.Nt:
            g = np.tile(g, (2, 1)).T    # Make conductance a Nt by 2 matrix
        # The next line is critical for rates to be correct
        g = np.flip(g, axis=1)
        Qt = np.diff(g*X12, axis=1).squeeze()

        if throats.size:
            R = np.absolute(Qt[throats])
            if mode == 'group':
                R = np.sum(R)

        if pores.size:
            Qp = np.zeros((self.Np, ))
            np.add.at(Qp, P12[:, 0], -Qt)
            np.add.at(Qp, P12[:, 1], Qt)
            R = Qp[pores]
            if mode == 'group':
                R = np.sum(R)

        return np.array(R, ndmin=1)

    def set_solver(
            self,
            solver_family=None,
            solver_type=None,
            preconditioner=None,
            tol=None,
            atol=None,
            rtol=None,
            max_iter=None,
    ):
        r"""
        Set the solver to be used to solve the algorithm.

        The values of those fields that are not provided will be retrieved from
        algorithm settings dict.

        Parameters
        ----------
        solver_family : string, optional
            Solver family, could be "scipy", "petsc", and "pyamg".
        solver_type : string, optional
            Solver type, could be "spsolve", "cg", "gmres", etc.
        preconditioner : string, optional
            Preconditioner for iterative solvers. The default is "jacobi".
        tol : float, optional
            Tolerance for iterative solvers, loosely related to number of
            significant digits in data.
        atol : float, optional
            Absolute tolerance for iterative solvers, such that
            norm(Ax-b) <= atol holds.
        rtol : float, optional
            Relative tolerance for iterative solvers, loosely related to how
            many orders of magnitude reduction in residual is desired, compared
            to its value at initial guess.
        max_iter : int, optional
            Maximum number of iterations

        Returns
        -------
        None

        """
        settings = self.settings
        # Preserve pre-set values, if any
        if solver_family is None:
            solver_family = settings["solver_family"]
        if solver_type is None:
            solver_type = settings["solver_type"]
        if preconditioner is None:
            preconditioner = settings["solver_preconditioner"]
        if tol is None:
            tol = settings["solver_tol"]
        if atol is None:
            atol = settings["solver_atol"]
        if rtol is None:
            rtol = settings["solver_rtol"]
        if max_iter is None:
            max_iter = settings["solver_max_iter"]
        # Update settings on algorithm object
        self.settings.update(
            {
                "solver_family": solver_family,
                "solver_type": solver_type,
                "solver_preconditioner": preconditioner,
                "solver_tol": tol,
                "solver_atol": atol,
                "solver_rtol": rtol,
                "solver_max_iter": max_iter
            }
        )

    def _calc_eff_prop(self, inlets=None, outlets=None,
                       domain_area=None, domain_length=None):
        r"""
        Calculate the effective transport through the network

        Parameters
        ----------
        inlets : array_like
            The pores where the inlet boundary conditions were applied.  If
            not given an attempt is made to infer them from the algorithm.
        outlets : array_like
            The pores where the outlet boundary conditions were applied.  If
            not given an attempt is made to infer them from the algorithm.
        domain_area : scalar
            The area of the inlet and/or outlet face (which shold match)
        domain_length : scalar
            The length of the domain between the inlet and outlet faces

        Returns
        -------
        The effective transport property through the network

        """
        if self.settings['quantity'] not in self.keys():
            raise Exception('The algorithm has not been run yet. Cannot '
                            + 'calculate effective property.')

        Ps = np.isfinite(self['pore.bc_value'])
        BCs = np.unique(self['pore.bc_value'][Ps])
        Dx = np.abs(np.diff(BCs))
        if inlets is None:
            inlets = self._get_inlets()
        flow = self.rate(pores=inlets)
        # Fetch area and length of domain
        if domain_area is None:
            domain_area = self._get_domain_area(inlets=inlets,
                                                outlets=outlets)
        if domain_length is None:
            domain_length = self._get_domain_length(inlets=inlets,
                                                    outlets=outlets)
        D = np.sum(flow)*domain_length/domain_area/Dx
        return D

    def _get_inlets(self):
        # Determine boundary conditions by analyzing algorithm object
        Ps = np.isfinite(self['pore.bc_value'])
        BCs = np.unique(self['pore.bc_value'][Ps])
        inlets = np.where(self['pore.bc_value'] == np.amax(BCs))[0]
        return inlets

    def _get_outlets(self):
        # Determine boundary conditions by analyzing algorithm object
        Ps = np.isfinite(self['pore.bc_value'])
        BCs = np.unique(self['pore.bc_value'][Ps])
        outlets = np.where(self['pore.bc_value'] == np.amin(BCs))[0]
        return outlets

    def _get_domain_area(self, inlets=None, outlets=None):
        logger.warning('Attempting to estimate inlet area...will be low')
        network = self.project.network
        # Abort if network is not 3D
        if np.sum(np.ptp(network['pore.coords'], axis=0) == 0) > 0:
            raise Exception('The network is not 3D, specify area manually')
        if inlets is None:
            inlets = self._get_inlets()
        if outlets is None:
            outlets = self._get_outlets()
        inlets = network['pore.coords'][inlets]
        outlets = network['pore.coords'][outlets]
        if not iscoplanar(inlets):
            logger.error('Detected inlet pores are not coplanar')
        if not iscoplanar(outlets):
            logger.error('Detected outlet pores are not coplanar')
        Nin = np.ptp(inlets, axis=0) > 0
        if Nin.all():
            logger.warning('Detected inlets are not oriented along a '
                           + 'principle axis')
        Nout = np.ptp(outlets, axis=0) > 0
        if Nout.all():
            logger.warning('Detected outlets are not oriented along a '
                           + 'principle axis')
        hull_in = ConvexHull(points=inlets[:, Nin])
        hull_out = ConvexHull(points=outlets[:, Nout])
        if hull_in.volume != hull_out.volume:
            logger.error('Inlet and outlet faces are different area')
        area = hull_in.volume  # In 2D volume=area, area=perimeter
        return area

    def _get_domain_length(self, inlets=None, outlets=None):
        logger.warning('Attempting to estimate domain length...'
                       + 'could be low if boundary pores were not added')
        network = self.project.network
        if inlets is None:
            inlets = self._get_inlets()
        if outlets is None:
            outlets = self._get_outlets()
        inlets = network['pore.coords'][inlets]
        outlets = network['pore.coords'][outlets]
        if not iscoplanar(inlets):
            logger.error('Detected inlet pores are not coplanar')
        if not iscoplanar(outlets):
            logger.error('Detected inlet pores are not coplanar')
        tree = cKDTree(data=inlets)
        Ls = np.unique(np.float64(tree.query(x=outlets)[0]))
        if not np.allclose(Ls, Ls[0]):
            logger.error('A unique value of length could not be found')
        length = Ls[0]
        return length<|MERGE_RESOLUTION|>--- conflicted
+++ resolved
@@ -671,24 +671,18 @@
                 x = ml.solve(b=b, x0=x0, tol=rtol, maxiter=max_it, accel="bicgstab")
                 return x
         # PyPardiso
-        elif self.settings['solver_family'] in ['pypardiso', 'pardiso']:
+        elif self.settings['solver_family'] == 'pypardiso':
             try:
                 import pypardiso
             except ModuleNotFoundError:
-                msg = op.utils.prettify_logger_message(
-                    "Pardiso missing, reverting to much slower spsolve."
-                    " Install pardiso with: conda install -c conda-forge pardiso4py")
                 if self.Np <= 8000:
-                    logger.critical(msg)
+                    logger.critical("Pardiso not found, reverting to much "
+                                    + "slower spsolve.  Install pardiso with: "
+                                    + "conda install -c conda-forge pardiso4py")
                     self.settings['solver_family'] = 'scipy'
                     return self._get_solver()
-<<<<<<< HEAD
-                msg = "Pardiso missing. Install via: conda install -c conda-forge pardiso4py"
-                raise Exception(msg)
-=======
                 raise Exception("Pardiso not found. Install it with: "
                                 + "conda install -c conda-forge pardiso4py")
->>>>>>> de03ec53
 
             def solver(A, b, **kwargs):
                 r"""
@@ -696,36 +690,6 @@
                 """
                 x = pypardiso.spsolve(A=A, b=b)
                 return x
-        # CuPy
-        elif self.settings['solver_family'] == 'cupy':  # pragma: no cover
-            try:
-                import cupy
-                import cupyx.scipy.sparse.linalg
-                cupyx.scipy.sparse.linalg.lschol = cupyx.linalg.sparse.lschol
-            except ModuleNotFoundError:
-                msg = "CuPy missing. Install via: conda install -c conda-forge cupy"
-                raise Exception(msg)
-
-            def solver(A, b, atol=None, rtol=None, max_it=None, x0=None, **kwargs):
-                r"""
-                Wrapper method for CuPy sparse linear solvers.
-                """
-                x0 = x0 if x0 is None else cupy.array(x0)
-                b = cupy.array(b)
-                A = cupy.sparse.csr_matrix(A)
-                direct = ["spsolve", "lsqr", "lschol"]
-                iterative = ["cg", "gmres"]
-                solver_type = self.settings["solver_type"]
-                args = {"A": A, "b": b}
-                if solver_type in direct + iterative:
-                    ls = getattr(cupyx.scipy.sparse.linalg, solver_type)
-                    if solver_type in iterative:
-                        args.update({"tol": rtol, "maxiter": max_it, "x0": x0})
-                else:
-                    raise Exception(f"Unsupported solver type: {solver_type}")
-                out = ls(**args)
-                x = out[0] if isinstance(out, tuple) else out
-                return cupy.asnumpy(x)
         else:
             raise Exception(f"{self.settings['solver_family']} not available.")
 
