import numpy as np
import scipy.sparse as sprs
import scipy.sparse.csgraph as spgr
from scipy.spatial import ConvexHull
from scipy.spatial import cKDTree
from openpnm.topotools import iscoplanar
from openpnm.algorithms import GenericAlgorithm
<<<<<<< HEAD
from openpnm.core import logging
# Check if petsc4py is available
import importlib
if (importlib.util.find_spec('petsc4py') is not None):
    from openpnm.utils.petsc import PetscSparseLinearSolver as sls
=======
from openpnm.utils import logging
>>>>>>> 27f782a1
logger = logging.getLogger(__name__)


class GenericTransport(GenericAlgorithm):
    r"""
    This class implements steady-state linear transport calculations

    Parameters
    ----------
    network : OpenPNM Network object
        The Network with which this algorithm is associated

    project : OpenPNM Project object, optional
        A Project can be specified instead of ``network``

    Notes
    -----

    The following table shows the methods that are accessible to the user
    for settig up the simulation.

    +---------------------+---------------------------------------------------+
    | Methods             | Description                                       |
    +=====================+===================================================+
    | ``set_value_BC``    | Applies constant value boundary conditions to the |
    |                     | specified pores                                   |
    +---------------------+---------------------------------------------------+
    | ``set_rate_BC``     | Applies constant rate boundary conditions to the  |
    |                     | specified pores                                   |
    +---------------------+---------------------------------------------------+
    | ``remove_BC``       | Removes all boundary conditions from the          |
    |                     | specified pores                                   |
    +---------------------+---------------------------------------------------+
    | ``rate``            | Calculates the total rate of transfer through the |
    |                     | given pores or throats                            |
    +---------------------+---------------------------------------------------+
    | ``setup``           | A shortcut for applying values in the ``settings``|
    |                     | attribute.                                        |
    +---------------------+---------------------------------------------------+
    | ``results``         | Returns the results of the calcualtion as a       |
    |                     | ``dict`` with the data stored under the 'quantity'|
    |                     | specified in the ``settings``                     |
    +---------------------+---------------------------------------------------+

    In addition to the above methods there are also the following attributes:

    +---------------------+---------------------------------------------------+
    | Attribute           | Description                                       |
    +=====================+===================================================+
    | ``A``               | Retrieves the coefficient matrix                  |
    +---------------------+---------------------------------------------------+
    | ``b``               | Retrieves the RHS matrix                          |
    +---------------------+---------------------------------------------------+
    | ``domain_area``     | The area of the inlet face for determining total  |
    |                     | flux into the domain. Should be assigned by user  |
    |                     | but will be estimated if not.                     |
    +---------------------+---------------------------------------------------+
    | ``domain_length``   | The length of the domain for determining the      |
    |                     | total driving force across the domain. Should be  |
    |                     | assigned by user but will be estimated if not.    |
    +---------------------+---------------------------------------------------+

    This class contains quite a few hidden methods (preceeded by an
    underscore) that are called internally.  Since these are critical to the
    functioning of this algorithm they are worth outlining even though the
    user does not call them directly:

    +-----------------------+-------------------------------------------------+
    | Method or Attribute   | Description                                     |
    +=======================+=================================================+
    | ``_build_A``          | Builds the **A** matrix based on the            |
    |                       | 'conductance' specified in ``settings``         |
    +-----------------------+-------------------------------------------------+
    | ``_build_b``          | Builds the **b** matrix                         |
    +-----------------------+-------------------------------------------------+
    | ``_apply_BCs``        | Applies the given BCs by adjust the **A** and   |
    |                       | **b** matrices                                  |
    +-----------------------+-------------------------------------------------+
    | ``_calc_eff_prop``    | Finds the effective property (e.g. permeability |
    |                       | coefficient) based on the given BCs             |
    +-----------------------+-------------------------------------------------+
    | ``_solve``            | Runs the algorithm using the solver specified   |
    |                       | in the ``settings``                             |
    +-----------------------+-------------------------------------------------+
    | ``_get_domain_area``  | Attempts to estimate the area of the inlet pores|
    |                       | if not specified by user in ``domain_area``     |
    +-----------------------+-------------------------------------------------+
    | ``_get_domain_length``| Attempts to estimate the length between the     |
    |                       | inlet and outlet faces if not specified by the  |
    |                       | user in ``domain_length``                       |
    +-----------------------+-------------------------------------------------+


    """

    def __init__(self, project=None, network=None, phase=None, settings={},
                 **kwargs):
        # Set some default settings
        self.settings.update({'phase': None,
                              'conductance': None,
                              'quantity': None,
                              'solver': 'spsolve'})
        self.setup(phase=phase, **settings)
        # If network given, get project, otherwise let parent class create it
        if network is not None:
            project = network.project
        super().__init__(project=project, **kwargs)
        # Create some instance attributes
        self._A = None
        self._pure_A = None
        self._b = None
        self._pure_b = None

    def setup(self, phase=None, **kwargs):
        r"""
        This method takes several arguments that are essential to running the
        algorithm and adds them to the settings.

        Notes
        -----
        This generic version should be subclassed, and the arguments given
        suitable default names.
        """
        if phase:
            self.settings['phase'] = phase.name
        self.settings.update(kwargs)

    def set_value_BC(self, pores, values):
        r"""
        Apply constant value boundary conditons to the specified pore
        locations. These are sometimes referred to as Dirichlet conditions.

        Parameters
        ----------
        pores : array_like
            The pore indices where the condition should be applied

        values : scalar or array_like
            The value to of the boundary condition.  If a scalar is supplied
            it is assigne to all locations, and if a vector is applied it
            corresponds directy to the locations given in ``pores``.

        Notes
        -----
        The definition of ``quantity`` is specified in the algorithm's
        ``settings``, e.g. ``alg.settings['quentity'] = 'pore.pressure'``.
        """
        self._set_BC(pores=pores, bctype='value', bcvalues=values,
                     mode='merge')

    def set_rate_BC(self, pores, values):
        r"""
        Apply constant rate boundary conditons to the specified pore
        locations. This is similar to a Neumann boundary condition, but is
        slightly different since it's the conductance multiplied by the
        gradient, while Neumann conditions specify just the gradient.

        Parameters
        ----------
        pores : array_like
            The pore indices where the condition should be applied

        values : scalar or array_like
            The value to of the boundary condition.  If a scalar is supplied
            it is assigne to all locations, and if a vector is applied it
            corresponds directy to the locations given in ``pores``.

        Notes
        -----
        The definition of ``quantity`` is specified in the algorithm's
        ``settings``, e.g. ``alg.settings['quentity'] = 'pore.pressure'``.
        """
        self._set_BC(pores=pores, bctype='rate', bcvalues=values, mode='merge')

    def _set_BC(self, pores, bctype, bcvalues=None, mode='merge'):
        r"""
        Apply boundary conditions to specified pores

        Parameters
        ----------
        pores : array_like
            The pores where the boundary conditions should be applied

        bctype : string
            Specifies the type or the name of boundary condition to apply. The
            types can be one one of the following:

            - *'value'* : Specify the value of the quantity in each location
            - *'rate'* : Specify the flow rate into each location

        bcvalues : int or array_like
            The boundary value to apply, such as concentration or rate.  If
            a single value is given, it's assumed to apply to all locations.
            Different values can be applied to all pores in the form of an
            array of the same length as ``pores``.

        mode : string, optional
            Controls how the conditions are applied.  Options are:

            - *'merge'*: (Default) Adds supplied boundary conditions to already
            existing conditions.

        Notes
        -----
        It is not possible to have multiple boundary conditions for a
        specified location in one algorithm. Use ``mode='remove'`` to
        clear existing BCs before applying new ones or ``mode='overwrite'``
        which removes all existing BC's before applying the new ones.

        Instead of using ``mode='remove'`` you can also set certain locations
        to NaN using ``mode='merge'``, which is equivalent to removing the BCs
        from those locations.

        """
        # Hijack the parse_mode function to verify bctype argument
        bctype = self._parse_mode(bctype, allowed=['value', 'rate'],
                                  single=True)
        mode = self._parse_mode(mode, allowed=['merge', 'overwrite', 'remove'],
                                single=True)
        pores = self._parse_indices(pores)

        values = np.array(bcvalues)
        if values.size > 1 and values.size != pores.size:
            raise Exception('The number of boundary values must match the ' +
                            'number of locations')

        # Store boundary values
        if ('pore.bc_'+bctype not in self.keys()) or (mode == 'overwrite'):
            self['pore.bc_'+bctype] = np.nan
        self['pore.bc_'+bctype][pores] = values

    def remove_BC(self, pores=None):
        r"""
        Removes all boundary conditions from the specified pores

        Parameters
        ----------
        pores : array_like
            The pores from which boundary conditions are to be removed.  If no
            pores are specified, then BCs are removed from all pores. No error
            is thrown if the provided pores do not have any BCs assigned.
        """
        if pores is None:
            pores = self.Ps
        if 'pore.bc_value' in self.keys():
            self['pore.bc_value'][pores] = np.nan
        if 'pore.rate' in self.keys():
            self['pore.bc_rate'][pores] = np.nan

    def _build_A(self, force=False):
        r"""
        Builds the coefficient matrix based on conductances between pores.
        The conductance to use is specified in the algorithm's ``settings``
        under ``conductance``.  In subclasses (e.g. ``FickianDiffusion``)
        this is set by default, though it can be overwritten.

        Parameters
        ----------
        force : Boolean (default is ``False``)
            If set to ``True`` then the A matrix is built from new.  If
            ``False`` (the default), a cached version of A is returned.  The
            cached version is *clean* in the sense that no boundary conditions
            or sources terms have been added to it.
        """
        if force:
            self._pure_A = None
        if self._pure_A is None:
            network = self.project.network
            phase = self.project.phases()[self.settings['phase']]
            g = phase[self.settings['conductance']]
            am = network.create_adjacency_matrix(weights=g, fmt='coo')
            self._pure_A = spgr.laplacian(am)
        self.A = self._pure_A.copy()

    def _build_b(self, force=False):
        r"""
        Builds the RHS matrix, without applying any boundary conditions or
        source terms. This method is trivial an basically creates a column
        vector of 0's.

        Parameters
        ----------
        force : Boolean (default is ``False``)
            If set to ``True`` then the b matrix is built from new.  If
            ``False`` (the default), a cached version of b is returned.  The
            cached version is *clean* in the sense that no boundary conditions
            or sources terms have been added to it.
        """
        if force:
            self._pure_b = None
        if self._pure_b is None:
            b = np.zeros(shape=(self.Np, ), dtype=float)  # Create vector of 0s
            self._pure_b = b
        self.b = self._pure_b.copy()

    def _get_A(self):
        if self._A is None:
            self._build_A(force=True)
        return self._A

    def _set_A(self, A):
        self._A = A

    A = property(fget=_get_A, fset=_set_A)

    def _get_b(self):
        if self._b is None:
            self._build_b(force=True)
        return self._b

    def _set_b(self, b):
        self._b = b

    b = property(fget=_get_b, fset=_set_b)

    def _apply_BCs(self):
        r"""
        Applies all the boundary conditions that have been specified, by
        adding values to the *A* and *b* matrices.

        """
        if 'pore.bc_rate' in self.keys():
            # Update b
            ind = np.isfinite(self['pore.bc_rate'])
            self.b[ind] = self['pore.bc_rate'][ind]
        if 'pore.bc_value' in self.keys():
            f = np.amax(np.absolute(self.A.data))
            # Update b
            ind = np.isfinite(self['pore.bc_value'])
            self.b[ind] = f*self['pore.bc_value'][ind]
            # Update A
            # Find all entries on rows associated with value bc
            P_bc = self.toindices(np.isfinite(self['pore.bc_value']))
            indrow = np.in1d(self.A.row, P_bc)
            self.A.data[indrow] = 0  # Remove entries from A for all BC rows
            datadiag = self.A.diagonal()  # Add diagonal entries back into A
            datadiag[P_bc] = f*np.ones_like(P_bc, dtype=float)
            self.A.setdiag(datadiag)
            self.A.eliminate_zeros()  # Remove 0 entries

    def run(self):
        r"""
        Builds the A and b matrices, and calls the solver specified in the
        ``settings`` attribute.

        Parameters
        ----------
        x : ND-array
            Initial guess of unknown variable

        Returns
        -------
        Nothing is returned...the solution is stored on the objecxt under
        ``pore.quantity`` where *quantity* is specified in the ``settings``
        attribute.

        """
        logger.info('―'*80)
        logger.info('Running GenericTransport')
        self._run_generic()

    def _run_generic(self):
        self._apply_BCs()
        x_new = self._solve()
        self[self.settings['quantity']] = x_new

    def _solve(self, A=None, b=None):
        r"""
        Sends the A and b matrices to the specified solver, and solves for *x*
        given the boundary conditions, and source terms based on the present
        value of *x*.  This method does NOT iterate to solve for non-linear
        source terms or march time steps.

        Parameters
        ----------
        A : sparse matrix
            The coefficient matrix in sparse format. If not specified, then
            it uses  the ``A`` matrix attached to the object.

        b : ND-array
            The RHS matrix in any format.  If not specified, then it uses
            the ``b`` matrix attached to the object.

        Notes
        -----
        The solver used here is specified in the ``settings`` attribute of the
        algorithm.

        """
        if A is None:
            A = self.A
            if A is None:
                raise Exception('The A matrix has not been built yet')
        if b is None:
            b = self.b
            if b is None:
                raise Exception('The b matrix has not been built yet')

        if self.settings['solver'] == 'petsc':
            # Check if petsc is available
            petsc = importlib.util.find_spec('petsc4py')
            if not petsc:
                raise Exception('petsc is not installed')
            if not self.settings['petsc_solver']:
                self.settings['petsc_solver'] = 'cg'
            if not self.settings['petsc_precondioner']:
                self.settings['petsc_precondioner'] = 'jacobi'
            if not self.settings['petsc_atol']:
                self.settings['petsc_atol'] = 1e-06
            if not self.settings['petsc_rtol']:
                self.settings['petsc_rtol'] = 1e-06
            if not self.settings['petsc_max_it']:
                self.settings['petsc_max_it'] = 1000
            # Define the petsc linear system converting the scipy objects
            ls = sls(A=A.tocsr(), b=b)
            ls.settings.update({'solver': self.settings['petsc_solver'],
                                'preconditioner':
                                    self.settings['petsc_precondioner'],
                                'atol': self.settings['petsc_atol'],
                                'rtol': self.settings['petsc_rtol'],
                                'max_it': self.settings['petsc_max_it']})
            x = sls.solve(ls)
            del(ls)  # Clean
        else:
            solver = getattr(sprs.linalg, self.settings['solver'])
            x = solver(A=A.tocsr(), b=b)
        return x

    def results(self):
        r"""
        Fetches the calculated quantity from the algorithm and returns it as
        an array.
        """
        quantity = self.settings['quantity']
        d = {quantity: self[quantity]}
        return d

    def rate(self, pores=[], throats=[], mode='group'):
        r"""
        Calculates the net rate of material moving into a given set of pores or
        throats

        Parameters
        ----------
        pores : array_like
            The pores for which the rate should be calculated

        throats : array_like
            The throats through which the rate should be calculated

        mode : string, optional
            Controls how to return the rate.  Options are:

            *'group'*: (default) Returns the cumulative rate of material
            moving into the given set of pores

            *'single'* : Calculates the rate for each pore individually

        Returns
        -------
        If ``pores`` are specified, then the returned values indicate the
        net rate of material exiting the pore or pores.  Thus a positive
        rate indicates material is leaving the pores, and negative values
        mean material is entering.

        If ``throats`` are specified the rate is calculated in the direction of
        the gradient, thus is always positive.

        If ``mode`` is 'single' then the cumulative rate through the given
        pores (or throats) are returned as a vector, if ``mode`` is 'group'
        then the individual rates are summed and returned as a scalar.

        """
        pores = self._parse_indices(pores)
        throats = self._parse_indices(throats)

        network = self.project.network
        phase = self.project.phases()[self.settings['phase']]
        g = phase[self.settings['conductance']]
        quantity = self[self.settings['quantity']]

        P12 = network['throat.conns']
        X12 = quantity[P12]
        f = (-1)**np.argsort(X12, axis=1)[:, 1]
        Dx = np.abs(np.diff(X12, axis=1).squeeze())
        Qt = -f*g*Dx

        if len(throats) and len(pores):
            raise Exception('Must specify either pores or throats, not both')
        elif len(throats):
            R = np.absolute(Qt[throats])
            if mode == 'group':
                R = np.sum(R)
        elif len(pores):
            Qp = np.zeros((self.Np, ))
            np.add.at(Qp, P12[:, 0], -Qt)
            np.add.at(Qp, P12[:, 1], Qt)
            R = Qp[pores]
            if mode == 'group':
                R = np.sum(R)
        return np.array(R, ndmin=1)

    def _calc_eff_prop(self):
        r"""
        Returns the main parameters for calculating the effective property
        in a linear transport equation.  It also checks for the proper
        boundary conditions, inlets and outlets.
        """
        if self.settings['quantity'] not in self.keys():
            raise Exception('The algorithm has not been run yet. Cannot ' +
                            'calculate effective property.')

        # Determine boundary conditions by analyzing algorithm object
        inlets, outlets = self._get_inlets_and_outlets()
        Ps = np.isfinite(self['pore.bc_value'])
        BCs = np.unique(self['pore.bc_value'][Ps])
        Dx = np.abs(np.diff(BCs))

        # Fetch area and length of domain
        A = self.domain_area
        L = self.domain_length
        flow = self.rate(pores=inlets)
        D = np.sum(flow)*L/A/Dx
        return D

    def _get_inlets_and_outlets(self):
        # Determine boundary conditions by analyzing algorithm object
        Ps = np.isfinite(self['pore.bc_value'])
        BCs = np.unique(self['pore.bc_value'][Ps])
        inlets = np.where(self['pore.bc_value'] == np.amax(BCs))[0]
        outlets = np.where(self['pore.bc_value'] == np.amin(BCs))[0]
        return (inlets, outlets)

    def _get_domain_area(self):
        if not hasattr(self, '_area'):
            logger.warning('Attempting to estimate inlet area...will be low')
            network = self.project.network
            Pin, Pout = self._get_inlets_and_outlets()
            inlets = network['pore.coords'][Pin]
            outlets = network['pore.coords'][Pout]
            if not iscoplanar(inlets):
                raise Exception('Detected inlet pores are not coplanar')
            if not iscoplanar(outlets):
                raise Exception('Detected outlet pores are not coplanar')
            Nin = np.ptp(inlets, axis=0) > 0
            if Nin.all():
                raise Exception('Detected inlets are not oriented along a ' +
                                'principle axis')
            Nout = np.ptp(outlets, axis=0) > 0
            if Nout.all():
                raise Exception('Detected outlets are not oriented along a ' +
                                'principle axis')
            hull_in = ConvexHull(points=inlets[:, Nin])
            hull_out = ConvexHull(points=outlets[:, Nout])
            if hull_in.volume != hull_out.volume:
                raise Exception('Inlet and outlet faces are different area')
            self._area = hull_in.volume  # In 2D volume=area, area=perimeter
        return self._area

    def _set_domain_area(self, area):
        self._area = area

    domain_area = property(fget=_get_domain_area, fset=_set_domain_area)

    def _get_domain_length(self):
        if not hasattr(self, '_length'):
            logger.warning('Attempting to estimate domain length... ' +
                           'could be low if boundary pores were not added')
            network = self.project.network
            Pin, Pout = self._get_inlets_and_outlets()
            inlets = network['pore.coords'][Pin]
            outlets = network['pore.coords'][Pout]
            if not iscoplanar(inlets):
                raise Exception('Detected inlet pores are not coplanar')
            if not iscoplanar(outlets):
                raise Exception('Detected inlet pores are not coplanar')
            tree = cKDTree(data=inlets)
            Ls = np.unique(np.around(tree.query(x=outlets)[0], decimals=5))
            if np.size(Ls) != 1:
                raise Exception('A unique value of length could not be found')
            self._length = Ls[0]
        return self._length

    def _set_domain_length(self, length):
        self._length = length

    domain_length = property(fget=_get_domain_length, fset=_set_domain_length)<|MERGE_RESOLUTION|>--- conflicted
+++ resolved
@@ -5,15 +5,11 @@
 from scipy.spatial import cKDTree
 from openpnm.topotools import iscoplanar
 from openpnm.algorithms import GenericAlgorithm
-<<<<<<< HEAD
-from openpnm.core import logging
+from openpnm.utils import logging
 # Check if petsc4py is available
 import importlib
 if (importlib.util.find_spec('petsc4py') is not None):
     from openpnm.utils.petsc import PetscSparseLinearSolver as sls
-=======
-from openpnm.utils import logging
->>>>>>> 27f782a1
 logger = logging.getLogger(__name__)
 
 
