--- conflicted
+++ resolved
@@ -449,12 +449,8 @@
             A.indices = A.indices.astype(np.int64)
             A.indptr = A.indptr.astype(np.int64)
             solver = getattr(sprs.linalg, self.settings['solver'])
-<<<<<<< HEAD
             if 'tol' in inspect.getfullargspec(solver)[0]:
-=======
-            if 'tol' in inspect.getargspec(solver)[0]:
                 # If an iterative solver is used, set tol
->>>>>>> 589818dd
                 norm_A = sprs.linalg.norm(self._A)
                 norm_b = np.linalg.norm(self._b)
                 tol = min(norm_A, norm_b)*1e-06
