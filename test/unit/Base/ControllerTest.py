--- conflicted
+++ resolved
@@ -7,14 +7,10 @@
 
     def setup_class(self):
         self.controller = Controller()
-<<<<<<< HEAD
-        self.net = OpenPNM.Network.Cubic(shape=[10,10,10])
+        self.net = OpenPNM.Network.Cubic(shape=[10,10,10],'test_net')
         self.geo = OpenPNM.Geometry.TestGeometry(network=self.net,
                                                  pores=self.net.Ps,
                                                  throats=self.net.Ts)
-=======
-        self.pn = GenericNetwork(name='test_net')
->>>>>>> b015165e
 
     def test_str(self):
         actual_string = self.controller.__str__()
@@ -22,7 +18,7 @@
             '------------------------------------------------------------\n' + \
             'Object:         Name                 (Class)\n' + \
             '------------------------------------------------------------\n' + \
-            'Network:        test_net             (GenericNetwork)'
+            'Network:        test_net             (Cubic)'
 
         assert actual_string == expected_string
 
@@ -32,7 +28,8 @@
 
     def teardown_class(self):
         del(self.controller)
-<<<<<<< HEAD
+        del(self.net)
+        del(self.geo)
 
     def test_save_and_load(self):
         self.controller.save(self.net.name)
@@ -43,7 +40,4 @@
         self.controller.save_simulation(self.net)
         self.controller.purge_object(self.net, mode='complete')
         self.controller.load_simulation(self.net.name)
-        self.controller.purge_object(self.net, mode='single')
-=======
-        del(self.pn)
->>>>>>> b015165e
+        self.controller.purge_object(self.net, mode='single')