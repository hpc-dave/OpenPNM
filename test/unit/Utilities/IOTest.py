--- conflicted
+++ resolved
@@ -179,11 +179,7 @@
         assert sp.shape(net['throat.conns']) == (54, 2)
         assert [True for item in net.keys() if 'temperature' in item]
         assert [True for item in net.keys() if 'diffusive_conductance' in item]
-<<<<<<< HEAD
-    
-=======
         
->>>>>>> cf46626c
     def test_load_imorph(self):
         path = os.path.join(FIXTURE_DIR, 'iMorph-Sandstone')
         net = io.iMorph.load(path)
